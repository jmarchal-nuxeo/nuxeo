/*
 * (C) Copyright 2007 Nuxeo SAS (http://nuxeo.com/) and contributors.
 *
 * All rights reserved. This program and the accompanying materials
 * are made available under the terms of the GNU Lesser General Public License
 * (LGPL) version 2.1 which accompanies this distribution, and is available at
 * http://www.gnu.org/licenses/lgpl.html
 *
 * This library is distributed in the hope that it will be useful,
 * but WITHOUT ANY WARRANTY; without even the implied warranty of
 * MERCHANTABILITY or FITNESS FOR A PARTICULAR PURPOSE. See the GNU
 * Lesser General Public License for more details.
 *
 * Contributors:
 *     Nuxeo - initial API and implementation
 *
 * $Id$
 */

package org.nuxeo.runtime.api;

import java.util.Properties;

import javax.naming.InitialContext;

/**
 * @author <a href="mailto:bs@nuxeo.com">Bogdan Stefanescu</a>
 */
public class JndiServiceLocator implements ServiceLocator {

    private static final long serialVersionUID = -8445946234540101788L;

    protected transient InitialContext context;

    /**
     * Initializes and creates the JNDI initial context.
     */
<<<<<<< HEAD
    public void initialize(String host, int port, Properties properties)
            throws Exception {
=======
    @Override
    public void initialize(String host, int port, Properties properties) throws Exception {
>>>>>>> bd4e2123
        context = new InitialContext();
    }

    @Override
    public void dispose() {
        context = null;
    }

    public InitialContext getContext() {
        return context;
    }

    @Override
    public Object lookup(ServiceDescriptor sd) throws Exception {
        String locator = sd.getLocator();
        if (locator == null) {
            locator = createLocator(sd);
            sd.setLocator(locator);
        }
        return lookup(locator);
    }

    @Override
    public Object lookup(String serviceId) throws Exception {
        ClassLoader oldcl = Thread.currentThread().getContextClassLoader();
        Thread.currentThread().setContextClassLoader(
                getClass().getClassLoader());
        try {
            return context.lookup(serviceId);
        } finally {
            Thread.currentThread().setContextClassLoader(oldcl);
        }
    }

    protected String createLocator(ServiceDescriptor sd) {
        return sd.getServiceClassName();
    }

}<|MERGE_RESOLUTION|>--- conflicted
+++ resolved
@@ -35,13 +35,8 @@
     /**
      * Initializes and creates the JNDI initial context.
      */
-<<<<<<< HEAD
     public void initialize(String host, int port, Properties properties)
             throws Exception {
-=======
-    @Override
-    public void initialize(String host, int port, Properties properties) throws Exception {
->>>>>>> bd4e2123
         context = new InitialContext();
     }
 
