<?xml version="1.0"?>
<project xmlns="http://maven.apache.org/POM/4.0.0"
  xmlns:xsi="http://www.w3.org/2001/XMLSchema-instance"
  xsi:schemaLocation="http://maven.apache.org/POM/4.0.0 http://maven.apache.org/maven-v4_0_0.xsd">
  <modelVersion>4.0.0</modelVersion>

  <parent>
    <groupId>org.nuxeo.ecm.platform</groupId>
    <artifactId>nuxeo-platform-parent</artifactId>
    <version>5.2-SNAPSHOT</version>
  </parent>

  <artifactId>nuxeo-platform-directory-ldap</artifactId>
  <name>Nuxeo Directory - LDAP Storage</name>
  <description>
    Nuxeo Enterprise Platform: LDAP storage implementation for Nuxeo Directory
    Management Service.
  </description>

  <properties>
    <apacheds.version>1.5.1</apacheds.version>
  </properties>

  <dependencies>
    <dependency>
      <groupId>org.nuxeo.ecm.core</groupId>
      <artifactId>nuxeo-core-api</artifactId>
    </dependency>
    <dependency>
      <groupId>org.nuxeo.ecm.core</groupId>
      <artifactId>nuxeo-core-schema</artifactId>
    </dependency>
    <dependency>
      <groupId>org.nuxeo.ecm.platform</groupId>
      <artifactId>nuxeo-platform-directory-api</artifactId>
    </dependency>
    <dependency>
      <groupId>org.nuxeo.ecm.platform</groupId>
      <artifactId>nuxeo-platform-directory-core</artifactId>
    </dependency>

    <dependency>
      <groupId>commons-lang</groupId>
      <artifactId>commons-lang</artifactId>
    </dependency>
    <dependency>
      <groupId>org.apache.directory.server</groupId>
      <artifactId>apacheds-core</artifactId>
      <version>${apacheds.version}</version>
    </dependency>
    <dependency>
      <groupId>org.apache.directory.shared</groupId>
      <artifactId>shared-ldap</artifactId>
      <version>0.9.7</version>
    </dependency>
    <dependency>
      <groupId>org.osgi</groupId>
      <artifactId>osgi-core</artifactId>
    </dependency>

    <!-- test scope -->
    <dependency>
      <groupId>org.nuxeo.runtime</groupId>
      <artifactId>nuxeo-runtime-osgi</artifactId>
      <scope>test</scope>
    </dependency>
    <dependency>
      <groupId>org.nuxeo.ecm.core</groupId>
      <artifactId>nuxeo-core</artifactId>
      <scope>test</scope>
    </dependency>
    <dependency>
      <groupId>org.nuxeo.ecm.platform</groupId>
      <artifactId>nuxeo-platform-directory-sql</artifactId>
      <scope>test</scope>
    </dependency>
    <dependency>
      <groupId>org.slf4j</groupId>
      <artifactId>slf4j-log4j12</artifactId>
      <scope>test</scope>
    </dependency>
    <dependency>
      <groupId>commons-collections</groupId>
      <artifactId>commons-collections</artifactId>
      <scope>test</scope>
    </dependency>
    <dependency>
      <groupId>antlr</groupId>
      <artifactId>antlr</artifactId>
      <scope>test</scope>
    </dependency>
    <dependency>
      <groupId>org.apache.directory.server</groupId>
      <artifactId>apacheds-protocol-shared</artifactId>
      <version>${apacheds.version}</version>
      <scope>test</scope>
    </dependency>
    <dependency>
      <groupId>org.apache.directory.shared</groupId>
      <artifactId>shared-ldap-constants</artifactId>
      <scope>test</scope>
    </dependency>
    <dependency>
      <groupId>org.apache.directory.server</groupId>
      <artifactId>apacheds-bootstrap-partition</artifactId>
      <version>${apacheds.version}</version>
      <scope>test</scope>
    </dependency>
    <dependency>
      <groupId>org.apache.directory.server</groupId>
      <artifactId>apacheds-core-shared</artifactId>
      <version>${apacheds.version}</version>
      <scope>test</scope>
    </dependency>
    <dependency>
      <groupId>org.apache.directory.shared</groupId>
      <artifactId>shared-asn1</artifactId>
      <scope>test</scope>
    </dependency>
    <dependency>
      <groupId>hsqldb</groupId>
      <artifactId>hsqldb</artifactId>
      <scope>test</scope>
    </dependency>
    <dependency>
      <groupId>org.hibernate</groupId>
      <artifactId>hibernate</artifactId>
      <scope>test</scope>
    </dependency>
  </dependencies>
<<<<<<< HEAD
=======

  <build>
    <plugins>
      <plugin>
        <groupId>org.apache.maven.plugins</groupId>
        <artifactId>maven-jar-plugin</artifactId>
        <configuration>
          <archive>
            <manifestFile>src/main/resources/META-INF/MANIFEST.MF</manifestFile>
          </archive>
        </configuration>
      </plugin>
      <plugin>
        <groupId>org.apache.maven.plugins</groupId>
        <artifactId>maven-surefire-plugin</artifactId>
        <configuration>
          <excludes>
            <!--
              <exclude>**/TestLDAPSession.java</exclude>
            -->
          </excludes>
        </configuration>
      </plugin>
    </plugins>
  </build>
>>>>>>> 483df155
</project><|MERGE_RESOLUTION|>--- conflicted
+++ resolved
@@ -128,32 +128,5 @@
       <scope>test</scope>
     </dependency>
   </dependencies>
-<<<<<<< HEAD
-=======
 
-  <build>
-    <plugins>
-      <plugin>
-        <groupId>org.apache.maven.plugins</groupId>
-        <artifactId>maven-jar-plugin</artifactId>
-        <configuration>
-          <archive>
-            <manifestFile>src/main/resources/META-INF/MANIFEST.MF</manifestFile>
-          </archive>
-        </configuration>
-      </plugin>
-      <plugin>
-        <groupId>org.apache.maven.plugins</groupId>
-        <artifactId>maven-surefire-plugin</artifactId>
-        <configuration>
-          <excludes>
-            <!--
-              <exclude>**/TestLDAPSession.java</exclude>
-            -->
-          </excludes>
-        </configuration>
-      </plugin>
-    </plugins>
-  </build>
->>>>>>> 483df155
 </project>