--- conflicted
+++ resolved
@@ -25,7 +25,7 @@
       <groupId>org.nuxeo.ecm.platform</groupId>
       <artifactId>nuxeo-platform-filemanager-api</artifactId>
     </dependency>
-<<<<<<< HEAD
+
     <dependency>
       <groupId>org.nuxeo.ecm.platform</groupId>
       <artifactId>nuxeo-platform-mimetype-api</artifactId>
@@ -34,15 +34,11 @@
       <groupId>org.nuxeo.ecm.platform</groupId>
       <artifactId>nuxeo-platform-types-api</artifactId>
     </dependency>
-
-=======
-
     <dependency>
       <groupId>org.nuxeo.runtime</groupId>
       <artifactId>nuxeo-runtime-test</artifactId>
       <scope>test</scope>
     </dependency>
->>>>>>> b8a83cd2
   </dependencies>
 
   <build>
