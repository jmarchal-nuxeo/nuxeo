/*
 * (C) Copyright 2006-2007 Nuxeo SAS (http://nuxeo.com/) and contributors.
 *
 * All rights reserved. This program and the accompanying materials
 * are made available under the terms of the GNU Lesser General Public License
 * (LGPL) version 2.1 which accompanies this distribution, and is available at
 * http://www.gnu.org/licenses/lgpl.html
 *
 * This library is distributed in the hope that it will be useful,
 * but WITHOUT ANY WARRANTY; without even the implied warranty of
 * MERCHANTABILITY or FITNESS FOR A PARTICULAR PURPOSE. See the GNU
 * Lesser General Public License for more details.
 *
 * Contributors:
 *     dragos
 *
 * $Id$
 */

package org.nuxeo.ecm.platform.rendering.template;

import org.nuxeo.ecm.platform.ec.notification.email.templates.NuxeoTemplatesLoader;
import org.nuxeo.ecm.platform.rendering.RenderingContext;
import org.nuxeo.ecm.platform.rendering.RenderingEngine;
import org.nuxeo.ecm.platform.rendering.RenderingException;
import org.nuxeo.ecm.platform.rendering.RenderingResult;

import freemarker.template.Configuration;

/**
 * Base class for RenderingEngine implementation that will work with freemarker.
 *
 * @author <a href="mailto:dm@nuxeo.com">Dragos Mihalache</a>
 */
public abstract class FreemarkerRenderingEngine implements RenderingEngine {

    protected Configuration cfg;

    /**
     * TODO : It works like this but this default implementation should return
     * just a <code>new Configuration()</code> There should be a class that
     * extends this class and overrides this but that brokes it right now.
     *
     * TODO: write a clear TODO
     *
     * @return
     * @throws Exception
     */
    public Configuration createConfiguration() throws Exception {
        Configuration config = new Configuration();
        config.setTemplateLoader(new NuxeoTemplatesLoader());
        config.setDefaultEncoding("UTF-8");
        return config;
    }

<<<<<<< HEAD
    protected abstract FreemarkerRenderingJob createJob(RenderingContext ctx) throws RenderingException;
=======
    protected abstract FreemarkerRenderingJob createJob(RenderingContext ctx)
            throws RenderingException;
>>>>>>> 9cec30f0

    public RenderingResult process(RenderingContext ctx)
            throws RenderingException {
        try {
            if (cfg == null) {
                cfg = createConfiguration();
            }
            FreemarkerRenderingJob job = createJob(ctx);
            cfg.getTemplate(job.getTemplate(), cfg.getDefaultEncoding()).process(
                    ctx, job.getWriter());
            return job.getResult();
        } catch (RenderingException e) {
            throw e;
        } catch (Exception e) {
            throw new RenderingException("Freemarker processing failed", e);
        }
    }

}<|MERGE_RESOLUTION|>--- conflicted
+++ resolved
@@ -53,12 +53,8 @@
         return config;
     }
 
-<<<<<<< HEAD
-    protected abstract FreemarkerRenderingJob createJob(RenderingContext ctx) throws RenderingException;
-=======
     protected abstract FreemarkerRenderingJob createJob(RenderingContext ctx)
             throws RenderingException;
->>>>>>> 9cec30f0
 
     public RenderingResult process(RenderingContext ctx)
             throws RenderingException {
