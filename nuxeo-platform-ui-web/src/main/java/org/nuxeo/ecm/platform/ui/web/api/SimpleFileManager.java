--- conflicted
+++ resolved
@@ -31,12 +31,6 @@
     String addBinaryFileFromPlugin(Blob blob, String fullName,
             DocumentModel targetContainer) throws ClientException;
 
-<<<<<<< HEAD
-    String addBinaryFileFromPlugin(byte[] content, String mimetype,
-            String fullName, String morePath) throws ClientException;
-
-=======
->>>>>>> 4729e62b
     String display();
 
 }