<project xmlns="http://maven.apache.org/POM/4.0.0" xmlns:xsi="http://www.w3.org/2001/XMLSchema-instance"
  xsi:schemaLocation="http://maven.apache.org/POM/4.0.0 http://maven.apache.org/maven-v4_0_0.xsd">
  <modelVersion>4.0.0</modelVersion>

  <parent>
    <groupId>org.nuxeo.ecm.core</groupId>
    <artifactId>nuxeo-core-parent</artifactId>
    <version>1.6.2-NXP-5357-SNAPSHOT</version>
  </parent>

  <artifactId>nuxeo-core-api</artifactId>
  <name>Nuxeo Core API</name>
  <description>Nuxeo Core: API.</description>

  <dependencies>

    <dependency>
      <groupId>org.nuxeo.common</groupId>
      <artifactId>nuxeo-common</artifactId>
    </dependency>

    <dependency>
      <groupId>org.nuxeo.runtime</groupId>
      <artifactId>nuxeo-runtime</artifactId>
    </dependency>

    <dependency>
      <groupId>org.nuxeo.ecm.core</groupId>
      <artifactId>nuxeo-core-schema</artifactId>
    </dependency>

    <dependency>
      <groupId>dom4j</groupId>
      <artifactId>dom4j</artifactId>
    </dependency>

    <dependency>
      <groupId>commons-collections</groupId>
      <artifactId>commons-collections</artifactId>
    </dependency>

    <!-- test scope -->
    <dependency>
      <groupId>com.sun.xml</groupId>
      <artifactId>xsom</artifactId>
      <scope>test</scope>
    </dependency>
    <dependency>
      <groupId>com.sun.xml</groupId>
      <artifactId>relaxngDatatype</artifactId>
      <scope>test</scope>
    </dependency>
    <dependency>
      <groupId>org.nuxeo.runtime</groupId>
      <artifactId>nuxeo-runtime-test</artifactId>
      <scope>test</scope>
    </dependency>
<<<<<<< HEAD
        <dependency>
        	<groupId>jmock</groupId>
        	<artifactId>jmock</artifactId>
        	<scope>test</scope>
        	<optional>false</optional>
        </dependency>
=======
    <dependency>
      <groupId>jmock</groupId>
      <artifactId>jmock</artifactId>
      <scope>test</scope>
    </dependency>
>>>>>>> 1f46ed88
  </dependencies>

  <profiles>
    <profile>
      <id>bundle</id>
      <build>
	<plugins>
	  <plugin>
            <groupId>org.apache.felix</groupId>
            <artifactId>maven-bundle-plugin</artifactId>
            <executions>
              <execution>
		<id>bundle-manifest</id>
		<phase>process-classes</phase>
		<goals>
		  <goal>manifest</goal>
		</goals>
		<configuration>
		  <supportedProjectTypes>
		    <supportedProjectType>jar</supportedProjectType>
		  </supportedProjectTypes>
		  <manifestLocation>META-INF</manifestLocation>
		  <instructions>
		    <Export-Package>org.nuxeo.ecm.core;api=split;mandatory:=api,org.nuxeo.ecm.core.api;api=split;mandatory:=api</Export-Package>
		  </instructions>
		</configuration>
              </execution>
            </executions>
	  </plugin>
	</plugins>
      </build>
    </profile>
  </profiles>
</project><|MERGE_RESOLUTION|>--- conflicted
+++ resolved
@@ -55,51 +55,11 @@
       <artifactId>nuxeo-runtime-test</artifactId>
       <scope>test</scope>
     </dependency>
-<<<<<<< HEAD
-        <dependency>
-        	<groupId>jmock</groupId>
-        	<artifactId>jmock</artifactId>
-        	<scope>test</scope>
-        	<optional>false</optional>
-        </dependency>
-=======
     <dependency>
       <groupId>jmock</groupId>
       <artifactId>jmock</artifactId>
       <scope>test</scope>
     </dependency>
->>>>>>> 1f46ed88
   </dependencies>
 
-  <profiles>
-    <profile>
-      <id>bundle</id>
-      <build>
-	<plugins>
-	  <plugin>
-            <groupId>org.apache.felix</groupId>
-            <artifactId>maven-bundle-plugin</artifactId>
-            <executions>
-              <execution>
-		<id>bundle-manifest</id>
-		<phase>process-classes</phase>
-		<goals>
-		  <goal>manifest</goal>
-		</goals>
-		<configuration>
-		  <supportedProjectTypes>
-		    <supportedProjectType>jar</supportedProjectType>
-		  </supportedProjectTypes>
-		  <manifestLocation>META-INF</manifestLocation>
-		  <instructions>
-		    <Export-Package>org.nuxeo.ecm.core;api=split;mandatory:=api,org.nuxeo.ecm.core.api;api=split;mandatory:=api</Export-Package>
-		  </instructions>
-		</configuration>
-              </execution>
-            </executions>
-	  </plugin>
-	</plugins>
-      </build>
-    </profile>
-  </profiles>
 </project>