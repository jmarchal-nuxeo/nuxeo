<project xmlns="http://maven.apache.org/POM/4.0.0" xmlns:xsi="http://www.w3.org/2001/XMLSchema-instance"
  xsi:schemaLocation="http://maven.apache.org/POM/4.0.0 http://maven.apache.org/maven-v4_0_0.xsd">
  <modelVersion>4.0.0</modelVersion>


  <parent>
    <groupId>org.nuxeo.ecm.platform</groupId>
    <artifactId>nuxeo-services-parent</artifactId>
    <version>5.4.0-SNAPSHOT</version>
  </parent>

  <groupId>org.nuxeo.theme</groupId>
  <artifactId>nuxeo-theme-parent</artifactId>
  <name>Nuxeo Theme Parent</name>
  <packaging>pom</packaging>
  <description>
    Nuxeo Theme: Parent. Nuxeo Theme is a full-featured high-level web rendering
    framework used to compose the UI and the look and feel of web applications.
  </description>

  <properties>
    <nuxeo.theme.version>${pom.version}</nuxeo.theme.version>
    <nuxeo.webengine.version>${pom.version}</nuxeo.webengine.version>
  </properties>

  <modules>
    <module>nuxeo-theme-core</module>
    <module>nuxeo-theme-fragments</module>
    <module>nuxeo-theme-html</module>
    <module>nuxeo-theme-bank</module>
  </modules>

  <organization>
    <name>Chalmers University</name>
    <url>http://www.chalmers.se/</url>
  </organization>

  <developers>
    <developer>
      <id>jmorliaguet</id>
      <name>Jean-Marc Orliaguet</name>
      <email>jmo@chalmers.se</email>
      <organization>University of Chalmers</organization>
      <organizationUrl>http://www.chalmers.se</organizationUrl>
      <roles>
        <role>architect</role>
        <role>developer</role>
      </roles>
      <timezone>+1</timezone>
    </developer>
  </developers>

  <scm>
    <connection>scm:hg:http://hg.nuxeo.org/nuxeo/nuxeo-theme</connection>
    <developerConnection>scm:hg:https://hg.nuxeo.org/nuxeo/nuxeo-theme</developerConnection>
    <url>http://hg.nuxeo.org/nuxeo/nuxeo-theme</url>
  </scm>

  <dependencyManagement>
    <dependencies>
      <dependency>
<<<<<<< HEAD
        <groupId>org.nuxeo.common</groupId>
        <artifactId>nuxeo-common</artifactId>
        <version>${nuxeo.common.version}</version>
      </dependency>
      <dependency>
        <groupId>org.nuxeo.runtime</groupId>
        <artifactId>nuxeo-runtime</artifactId>
        <version>${nuxeo.runtime.version}</version>
      </dependency>
      <dependency>
        <groupId>org.nuxeo.runtime</groupId>
        <artifactId>nuxeo-runtime-osgi</artifactId>
        <version>${nuxeo.runtime.version}</version>
      </dependency>
      <dependency>
        <groupId>org.nuxeo.ecm.platform</groupId>
        <artifactId>nuxeo-platform-rendering</artifactId>
        <version>${nuxeo.services.version}</version>
      </dependency>
      <dependency>
        <groupId>org.nuxeo.ecm.platform</groupId>
        <artifactId>nuxeo-platform-web-common</artifactId>
        <version>${nuxeo.services.version}</version>
      </dependency>
      <dependency>
        <groupId>org.nuxeo.ecm.webengine</groupId>
        <artifactId>nuxeo-webengine-core</artifactId>
        <version>${nuxeo.webengine.version}</version>
      </dependency>

      <dependency>
=======
>>>>>>> 056dfd16
        <groupId>org.nuxeo.theme</groupId>
        <artifactId>nuxeo-theme-core</artifactId>
        <version>${nuxeo.theme.version}</version>
      </dependency>
      <dependency>
        <groupId>org.nuxeo.theme</groupId>
        <artifactId>nuxeo-theme-fragments</artifactId>
        <version>${nuxeo.theme.version}</version>
      </dependency>
      <dependency>
        <groupId>org.nuxeo.theme</groupId>
        <artifactId>nuxeo-theme-html</artifactId>
        <version>${nuxeo.theme.version}</version>
      </dependency>

    </dependencies>
  </dependencyManagement>

  <repositories>
    <repository>
      <id>public</id>
      <url>http://maven.nuxeo.org/nexus/content/groups/public</url>
      <releases>
        <enabled>true</enabled>
      </releases>
      <snapshots>
        <enabled>false</enabled>
      </snapshots>
    </repository>
    <repository>
      <id>public-snapshot</id>
      <url>http://maven.nuxeo.org/nexus/content/groups/public-snapshot</url>
      <releases>
        <enabled>false</enabled>
      </releases>
      <snapshots>
        <updatePolicy>always</updatePolicy>
        <enabled>true</enabled>
      </snapshots>
    </repository>
  </repositories>

  <pluginRepositories>
    <pluginRepository>
      <id>public</id>
      <url>http://maven.nuxeo.org/nexus/content/groups/public</url>
      <name>Nuxeo virtual release repository</name>
      <releases>
        <enabled>true</enabled>
      </releases>
      <snapshots>
        <enabled>false</enabled>
      </snapshots>
    </pluginRepository>
    <pluginRepository>
      <id>public-snapshot</id>
      <url>http://maven.nuxeo.org/nexus/content/groups/public-snapshot</url>
      <name>Nuxeo virtual snapshot repository</name>
      <releases>
        <enabled>false</enabled>
      </releases>
      <snapshots>
        <updatePolicy>always</updatePolicy>
        <enabled>true</enabled>
      </snapshots>
    </pluginRepository>
  </pluginRepositories>
</project><|MERGE_RESOLUTION|>--- conflicted
+++ resolved
@@ -59,40 +59,6 @@
   <dependencyManagement>
     <dependencies>
       <dependency>
-<<<<<<< HEAD
-        <groupId>org.nuxeo.common</groupId>
-        <artifactId>nuxeo-common</artifactId>
-        <version>${nuxeo.common.version}</version>
-      </dependency>
-      <dependency>
-        <groupId>org.nuxeo.runtime</groupId>
-        <artifactId>nuxeo-runtime</artifactId>
-        <version>${nuxeo.runtime.version}</version>
-      </dependency>
-      <dependency>
-        <groupId>org.nuxeo.runtime</groupId>
-        <artifactId>nuxeo-runtime-osgi</artifactId>
-        <version>${nuxeo.runtime.version}</version>
-      </dependency>
-      <dependency>
-        <groupId>org.nuxeo.ecm.platform</groupId>
-        <artifactId>nuxeo-platform-rendering</artifactId>
-        <version>${nuxeo.services.version}</version>
-      </dependency>
-      <dependency>
-        <groupId>org.nuxeo.ecm.platform</groupId>
-        <artifactId>nuxeo-platform-web-common</artifactId>
-        <version>${nuxeo.services.version}</version>
-      </dependency>
-      <dependency>
-        <groupId>org.nuxeo.ecm.webengine</groupId>
-        <artifactId>nuxeo-webengine-core</artifactId>
-        <version>${nuxeo.webengine.version}</version>
-      </dependency>
-
-      <dependency>
-=======
->>>>>>> 056dfd16
         <groupId>org.nuxeo.theme</groupId>
         <artifactId>nuxeo-theme-core</artifactId>
         <version>${nuxeo.theme.version}</version>
