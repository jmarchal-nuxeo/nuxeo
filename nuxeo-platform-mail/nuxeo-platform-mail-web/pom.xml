<?xml version="1.0"?>
<project xmlns="http://maven.apache.org/POM/4.0.0" xmlns:xsi="http://www.w3.org/2001/XMLSchema-instance" xsi:schemaLocation="http://maven.apache.org/POM/4.0.0 http://maven.apache.org/maven-v4_0_0.xsd">
  <modelVersion>4.0.0</modelVersion>

  <parent>
    <groupId>org.nuxeo.ecm.platform</groupId>
    <artifactId>nuxeo-platform-mail-parent</artifactId>
<<<<<<< HEAD
    <version>5.4.0-SNAPSHOT</version>
=======
    <version>5.3.2-APG-240-SNAPSHOT</version>
>>>>>>> 8a9829d3
  </parent>

  <artifactId>nuxeo-platform-mail-web</artifactId>
  <name>Nuxeo Mail - Web</name>
  <description>Nuxeo Platform Mail Web module is the web module of the mail plugin for Nuxeo.</description>

  <dependencies>
    <dependency>
      <groupId>org.nuxeo.ecm.platform</groupId>
      <artifactId>nuxeo-platform-webapp-base</artifactId>
    </dependency>
    <dependency>
      <groupId>org.nuxeo.ecm.platform</groupId>
      <artifactId>nuxeo-platform-mail-core</artifactId>
    </dependency>

    <dependency>
      <groupId>commons-collections</groupId>
      <artifactId>commons-collections</artifactId>
    </dependency>
    <dependency>
      <groupId>commons-lang</groupId>
      <artifactId>commons-lang</artifactId>
    </dependency>
    <dependency>
      <groupId>jboss</groupId>
      <artifactId>jboss-annotations-ejb3</artifactId>
    </dependency>
    <dependency>
      <groupId>jboss</groupId>
      <artifactId>ejb3</artifactId>
    </dependency>
    <dependency>
      <groupId>org.jboss.seam</groupId>
      <artifactId>jboss-seam</artifactId>
    </dependency>
    <dependency>
      <groupId>org.hibernate</groupId>
      <artifactId>hibernate-annotations</artifactId>
    </dependency>
    <dependency>
      <groupId>javax.ejb</groupId>
      <artifactId>ejb</artifactId>
    </dependency>
    <dependency>
      <groupId>javax.faces</groupId>
      <artifactId>jsf-api</artifactId>
    </dependency>
    <dependency>
      <groupId>javax.servlet</groupId>
      <artifactId>servlet-api</artifactId>
    </dependency>
  </dependencies>

</project>
<|MERGE_RESOLUTION|>--- conflicted
+++ resolved
@@ -1,67 +1,63 @@
-<?xml version="1.0"?>
-<project xmlns="http://maven.apache.org/POM/4.0.0" xmlns:xsi="http://www.w3.org/2001/XMLSchema-instance" xsi:schemaLocation="http://maven.apache.org/POM/4.0.0 http://maven.apache.org/maven-v4_0_0.xsd">
-  <modelVersion>4.0.0</modelVersion>
-
-  <parent>
-    <groupId>org.nuxeo.ecm.platform</groupId>
-    <artifactId>nuxeo-platform-mail-parent</artifactId>
-<<<<<<< HEAD
-    <version>5.4.0-SNAPSHOT</version>
-=======
-    <version>5.3.2-APG-240-SNAPSHOT</version>
->>>>>>> 8a9829d3
-  </parent>
-
-  <artifactId>nuxeo-platform-mail-web</artifactId>
-  <name>Nuxeo Mail - Web</name>
-  <description>Nuxeo Platform Mail Web module is the web module of the mail plugin for Nuxeo.</description>
-
-  <dependencies>
-    <dependency>
-      <groupId>org.nuxeo.ecm.platform</groupId>
-      <artifactId>nuxeo-platform-webapp-base</artifactId>
-    </dependency>
-    <dependency>
-      <groupId>org.nuxeo.ecm.platform</groupId>
-      <artifactId>nuxeo-platform-mail-core</artifactId>
-    </dependency>
-
-    <dependency>
-      <groupId>commons-collections</groupId>
-      <artifactId>commons-collections</artifactId>
-    </dependency>
-    <dependency>
-      <groupId>commons-lang</groupId>
-      <artifactId>commons-lang</artifactId>
-    </dependency>
-    <dependency>
-      <groupId>jboss</groupId>
-      <artifactId>jboss-annotations-ejb3</artifactId>
-    </dependency>
-    <dependency>
-      <groupId>jboss</groupId>
-      <artifactId>ejb3</artifactId>
-    </dependency>
-    <dependency>
-      <groupId>org.jboss.seam</groupId>
-      <artifactId>jboss-seam</artifactId>
-    </dependency>
-    <dependency>
-      <groupId>org.hibernate</groupId>
-      <artifactId>hibernate-annotations</artifactId>
-    </dependency>
-    <dependency>
-      <groupId>javax.ejb</groupId>
-      <artifactId>ejb</artifactId>
-    </dependency>
-    <dependency>
-      <groupId>javax.faces</groupId>
-      <artifactId>jsf-api</artifactId>
-    </dependency>
-    <dependency>
-      <groupId>javax.servlet</groupId>
-      <artifactId>servlet-api</artifactId>
-    </dependency>
-  </dependencies>
-
-</project>
+<?xml version="1.0"?>
+<project xmlns="http://maven.apache.org/POM/4.0.0" xmlns:xsi="http://www.w3.org/2001/XMLSchema-instance" xsi:schemaLocation="http://maven.apache.org/POM/4.0.0 http://maven.apache.org/maven-v4_0_0.xsd">
+  <modelVersion>4.0.0</modelVersion>
+
+  <parent>
+    <groupId>org.nuxeo.ecm.platform</groupId>
+    <artifactId>nuxeo-platform-mail-parent</artifactId>
+    <version>5.3.2-APG-240-SNAPSHOT</version>
+  </parent>
+
+  <artifactId>nuxeo-platform-mail-web</artifactId>
+  <name>Nuxeo Mail - Web</name>
+  <description>Nuxeo Platform Mail Web module is the web module of the mail plugin for Nuxeo.</description>
+
+  <dependencies>
+    <dependency>
+      <groupId>org.nuxeo.ecm.platform</groupId>
+      <artifactId>nuxeo-platform-webapp-base</artifactId>
+    </dependency>
+    <dependency>
+      <groupId>org.nuxeo.ecm.platform</groupId>
+      <artifactId>nuxeo-platform-mail-core</artifactId>
+    </dependency>
+
+    <dependency>
+      <groupId>commons-collections</groupId>
+      <artifactId>commons-collections</artifactId>
+    </dependency>
+    <dependency>
+      <groupId>commons-lang</groupId>
+      <artifactId>commons-lang</artifactId>
+    </dependency>
+    <dependency>
+      <groupId>jboss</groupId>
+      <artifactId>jboss-annotations-ejb3</artifactId>
+    </dependency>
+    <dependency>
+      <groupId>jboss</groupId>
+      <artifactId>ejb3</artifactId>
+    </dependency>
+    <dependency>
+      <groupId>org.jboss.seam</groupId>
+      <artifactId>jboss-seam</artifactId>
+    </dependency>
+    <dependency>
+      <groupId>org.hibernate</groupId>
+      <artifactId>hibernate-annotations</artifactId>
+    </dependency>
+    <dependency>
+      <groupId>javax.ejb</groupId>
+      <artifactId>ejb</artifactId>
+    </dependency>
+    <dependency>
+      <groupId>javax.faces</groupId>
+      <artifactId>jsf-api</artifactId>
+    </dependency>
+    <dependency>
+      <groupId>javax.servlet</groupId>
+      <artifactId>servlet-api</artifactId>
+    </dependency>
+  </dependencies>
+
+</project>