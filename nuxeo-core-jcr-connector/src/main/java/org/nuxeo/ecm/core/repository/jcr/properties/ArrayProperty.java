/*
 * (C) Copyright 2006-2007 Nuxeo SAS (http://nuxeo.com/) and contributors.
 *
 * All rights reserved. This program and the accompanying materials
 * are made available under the terms of the GNU Lesser General Public License
 * (LGPL) version 2.1 which accompanies this distribution, and is available at
 * http://www.gnu.org/licenses/lgpl.html
 *
 * This library is distributed in the hope that it will be useful,
 * but WITHOUT ANY WARRANTY; without even the implied warranty of
 * MERCHANTABILITY or FITNESS FOR A PARTICULAR PURPOSE. See the GNU
 * Lesser General Public License for more details.
 *
 * Contributors:
 *     Nuxeo - initial API and implementation
 *
 * $Id$
 */

package org.nuxeo.ecm.core.repository.jcr.properties;

import java.util.ArrayList;
import java.util.Calendar;
import java.util.Date;
import java.util.List;

import javax.jcr.Property;
import javax.jcr.PropertyType;
import javax.jcr.RepositoryException;
import javax.jcr.Value;
import javax.jcr.ValueFactory;

import org.nuxeo.ecm.core.api.DocumentException;
import org.nuxeo.ecm.core.repository.jcr.JCRNodeProxy;
import org.nuxeo.ecm.core.schema.types.Field;
import org.nuxeo.ecm.core.schema.types.JavaTypes;
import org.nuxeo.ecm.core.schema.types.ListType;
import org.nuxeo.ecm.core.schema.types.Type;

/**
 * @author <a href="mailto:bs@nuxeo.com">Bogdan Stefanescu</a>
 *
 */
<<<<<<< HEAD
@SuppressWarnings({ "SuppressionAnnotation" })
class ArrayProperty extends JCRScalarProperty {
=======
@SuppressWarnings( { "SuppressionAnnotation" })
public class ArrayProperty extends JCRScalarProperty {
>>>>>>> c6eda476

    ArrayProperty(JCRNodeProxy parent, Property property, Field field) {
        super(parent, property, field);
    }

    @Override
    protected Property create(Object value) throws DocumentException {
        try {
            return parent.getNode().setProperty(
                    field.getName().getPrefixedName(), toValueArray(value));
        } catch (RepositoryException e) {
            throw new DocumentException("failed to set boolean property "
                    + field.getName(), e);
        }
    }

    @Override
    protected void set(Object value) throws RepositoryException,
            DocumentException {
        property.setValue(toValueArray(value));
    }

    @Override
    protected Object get() throws RepositoryException, DocumentException {
        return fromValueArray(property.getValues(), property.getType());
        // return valueArrayToList(property.getValues(), property.getType());
    }

    @SuppressWarnings("unchecked")
    private Value[] toValueArray(Object array) throws DocumentException {
        if (array == null) {
            return null;
        }
        if (array.getClass().isArray()) {
            return arrayToValueArray(array);
        } else if (array instanceof List) {
            return listToValueArray((List) array);
        }
        throw new IllegalArgumentException(String.format(
                "Unsupported type for setting list values '%s' on field '%s'",
                array, field.getName()));
    }

    private Value[] arrayToValueArray(Object array) throws DocumentException {
        ValueFactory vf;
        try {
            vf = parent.getNode().getSession().getValueFactory();
        } catch (RepositoryException e) {
            throw new DocumentException(
                    "failed to convert value JCR multi-value on field "
                            + field.getName(), e);
        }
        // type is supposed to be list type
        Type type = field.getType();
        Type itemType = null;
        if (type.isListType()) {
            itemType = ((ListType) type).getFieldType();
        }
        Class ctype = JavaTypes.getClass(itemType);
        if (ctype == String.class) {
            String[] ar = (String[]) array;
            Value[] values = new Value[ar.length];
            for (int i = 0; i < values.length; i++) {
                values[i] = vf.createValue(ar[i]);
            }
            return values;
        } else if (ctype == int.class) {
            int[] ar = (int[]) array;
            Value[] values = new Value[ar.length];
            for (int i = 0; i < values.length; i++) {
                values[i] = vf.createValue(ar[i]);
            }
            return values;
        } else if (ctype == Integer.class) {
            Integer[] ar = (Integer[]) array;
            Value[] values = new Value[ar.length];
            for (int i = 0; i < values.length; i++) {
                values[i] = vf.createValue(ar[i].longValue());
            }
            return values;
        } else if (ctype == long.class) {
            long[] ar = (long[]) array;
            Value[] values = new Value[ar.length];
            for (int i = 0; i < values.length; i++) {
                values[i] = vf.createValue(ar[i]);
            }
            return values;
        } else if (ctype == Long.class) {
            Long[] ar = (Long[]) array;
            Value[] values = new Value[ar.length];
            for (int i = 0; i < values.length; i++) {
                values[i] = vf.createValue(ar[i]);
            }
            return values;
        } else if (ctype == double.class) {
            double[] ar = (double[]) array;
            Value[] values = new Value[ar.length];
            for (int i = 0; i < values.length; i++) {
                values[i] = vf.createValue(ar[i]);
            }
            return values;
        } else if (ctype == Double.class) {
            Double[] ar = (Double[]) array;
            Value[] values = new Value[ar.length];
            for (int i = 0; i < values.length; i++) {
                values[i] = vf.createValue(ar[i]);
            }
            return values;
        } else if (ctype == float.class) {
            float[] ar = (float[]) array;
            Value[] values = new Value[ar.length];
            for (int i = 0; i < values.length; i++) {
                values[i] = vf.createValue(ar[i]);
            }
            return values;
        } else if (ctype == Calendar.class) {
            Calendar[] ar = (Calendar[]) array;
            Value[] values = new Value[ar.length];
            for (int i = 0; i < values.length; i++) {
                values[i] = vf.createValue(ar[i]);
            }
            return values;
        } else if (ctype == Date.class) {
            Date[] ar = (Date[]) array;
            Value[] values = new Value[ar.length];
            for (int i = 0; i < values.length; i++) {
                Calendar cal = Calendar.getInstance();
                cal.setTime(ar[i]);
                values[i] = vf.createValue(cal);
            }
            return values;
        } else if (ctype == boolean.class) {
            boolean[] ar = (boolean[]) array;
            Value[] values = new Value[ar.length];
            for (int i = 0; i < values.length; i++) {
                values[i] = vf.createValue(ar[i]);
            }
            return values;
        } else if (ctype == Boolean.class) {
            Boolean[] ar = (Boolean[]) array;
            Value[] values = new Value[ar.length];
            for (int i = 0; i < values.length; i++) {
                values[i] = vf.createValue(ar[i]);
            }
            return values;
        }
        return null;
    }

    private static Object fromValueArray(Value[] values, int type)
            throws DocumentException {
        try {
            if (type == PropertyType.STRING) {
                String[] ar = new String[values.length];
                for (int i = 0; i < values.length; i++) {
                    ar[i] = values[i].getString();
                }
                return ar;
            } else if (type == PropertyType.LONG) {
                long[] ar = new long[values.length];
                for (int i = 0; i < values.length; i++) {
                    ar[i] = values[i].getLong();
                }
                return ar;
            } else if (type == PropertyType.DOUBLE) {
                double[] ar = new double[values.length];
                for (int i = 0; i < values.length; i++) {
                    ar[i] = values[i].getDouble();
                }
                return ar;
            } else if (type == PropertyType.DATE) {
                Calendar[] ar = new Calendar[values.length];
                for (int i = 0; i < values.length; i++) {
                    ar[i] = values[i].getDate();
                }
                return ar;
            } else if (type == PropertyType.BOOLEAN) {
                boolean[] ar = new boolean[values.length];
                for (int i = 0; i < values.length; i++) {
                    ar[i] = values[i].getBoolean();
                }
                return ar;
            } else if (type == PropertyType.PATH) {
                String[] ar = new String[values.length];
                for (int i = 0; i < values.length; i++) {
                    ar[i] = values[i].getString();
                }
                return ar;
            } else if (type == PropertyType.REFERENCE) {
                String[] ar = new String[values.length];
                for (int i = 0; i < values.length; i++) {
                    ar[i] = values[i].getString();
                }
                return ar;
            }
            return null;
        } catch (RepositoryException e) {
            throw new DocumentException(
                    "failed to get array value from JCR multi value", e);
        }
    }

    @SuppressWarnings("unchecked")
    private Value[] listToValueArray(List array) throws DocumentException {
        ValueFactory vf;
        try {
            vf = parent.getNode().getSession().getValueFactory();
        } catch (RepositoryException e) {
            throw new DocumentException(
                    "failed to convert value JCR multi value", e);
        }
        // type is supposed to be list type
        Type type = field.getType();
        Type itemType = null;
        if (type.isListType()) {
            itemType = ((ListType) type).getFieldType();
        }
        Class ctype = JavaTypes.getClass(itemType);
        if (ctype == String.class) {
            String[] ar = (String[]) array.toArray(new String[array.size()]);
            Value[] values = new Value[ar.length];
            for (int i = 0; i < values.length; i++) {
                values[i] = vf.createValue(ar[i]);
            }
            return values;
        } else if (ctype == Integer.class) {
            Integer[] ar = (Integer[]) array.toArray(new Integer[array.size()]);
            Value[] values = new Value[ar.length];
            for (int i = 0; i < values.length; i++) {
                values[i] = vf.createValue(ar[i].longValue());
            }
            return values;
        } else if (ctype == Long.class) {
            Long[] ar = (Long[]) array.toArray(new Long[array.size()]);
            Value[] values = new Value[ar.length];
            for (int i = 0; i < values.length; i++) {
                values[i] = vf.createValue(ar[i].longValue());
            }
            return values;
        } else if (ctype == Double.class) {
            Double[] ar = (Double[]) array.toArray(new Double[array.size()]);
            Value[] values = new Value[ar.length];
            for (int i = 0; i < values.length; i++) {
                values[i] = vf.createValue(ar[i].doubleValue());
            }
            return values;
        } else if (ctype == Float.class) {
            Float[] ar = (Float[]) array.toArray(new Float[array.size()]);
            Value[] values = new Value[ar.length];
            for (int i = 0; i < values.length; i++) {
                values[i] = vf.createValue(ar[i].doubleValue());
            }
            return values;
        } else if (ctype == Calendar.class) {
            Calendar[] ar = (Calendar[]) array.toArray(new Calendar[array.size()]);
            Value[] values = new Value[ar.length];
            for (int i = 0; i < values.length; i++) {
                values[i] = vf.createValue(ar[i]);
            }
            return values;
        } else if (ctype == Date.class) {
            Date[] ar = (Date[]) array.toArray(new Date[array.size()]);
            Value[] values = new Value[ar.length];
            for (int i = 0; i < values.length; i++) {
                Calendar cal = Calendar.getInstance();
                cal.setTime(ar[i]);
                values[i] = vf.createValue(cal);
            }
            return values;
        } else if (ctype == Boolean.class) {
            Boolean[] ar = (Boolean[]) array.toArray(new Boolean[array.size()]);
            Value[] values = new Value[ar.length];
            for (int i = 0; i < values.length; i++) {
                values[i] = vf.createValue(ar[i].booleanValue());
            }
            return values;
        }
        return null;
    }

    // TODO: this method is never user. Remove?
    private static Object valueArrayToList(Value[] values, int type)
            throws DocumentException {
        try {
            if (type == PropertyType.STRING) {
                List<String> ar = new ArrayList<String>(values.length);
                for (Value value : values) {
                    ar.add(value.getString());
                }
                return ar;
            } else if (type == PropertyType.LONG) {
                List<Long> ar = new ArrayList<Long>(values.length);
                for (Value value : values) {
                    ar.add(value.getLong());
                }
                return ar;
            } else if (type == PropertyType.DOUBLE) {
                List<Double> ar = new ArrayList<Double>(values.length);
                for (Value value : values) {
                    ar.add(value.getDouble());
                }
                return ar;
            } else if (type == PropertyType.DATE) {
                List<Calendar> ar = new ArrayList<Calendar>(values.length);
                for (Value value : values) {
                    ar.add(value.getDate());
                }
                return ar;
            } else if (type == PropertyType.BOOLEAN) {
                List<Boolean> ar = new ArrayList<Boolean>(values.length);
                for (Value value : values) {
                    ar.add(value.getBoolean());
                }
                return ar;
            } else if (type == PropertyType.PATH) {
                List<String> ar = new ArrayList<String>(values.length);
                for (Value value : values) {
                    ar.add(value.getString());
                }
                return ar;
            } else if (type == PropertyType.REFERENCE) {
                List<String> ar = new ArrayList<String>(values.length);
                for (Value value : values) {
                    ar.add(value.getString());
                }
                return ar;
            }
            return null;
        } catch (RepositoryException e) {
            throw new DocumentException(
                    "failed to get array value from JCR multi value", e);
        }
    }

}<|MERGE_RESOLUTION|>--- conflicted
+++ resolved
@@ -41,13 +41,8 @@
  * @author <a href="mailto:bs@nuxeo.com">Bogdan Stefanescu</a>
  *
  */
-<<<<<<< HEAD
-@SuppressWarnings({ "SuppressionAnnotation" })
-class ArrayProperty extends JCRScalarProperty {
-=======
 @SuppressWarnings( { "SuppressionAnnotation" })
 public class ArrayProperty extends JCRScalarProperty {
->>>>>>> c6eda476
 
     ArrayProperty(JCRNodeProxy parent, Property property, Field field) {
         super(parent, property, field);
