/*
 * (C) Copyright 2007 Nuxeo SAS (http://nuxeo.com/) and contributors.
 *
 * All rights reserved. This program and the accompanying materials
 * are made available under the terms of the GNU Lesser General Public License
 * (LGPL) version 2.1 which accompanies this distribution, and is available at
 * http://www.gnu.org/licenses/lgpl.html
 *
 * This library is distributed in the hope that it will be useful,
 * but WITHOUT ANY WARRANTY; without even the implied warranty of
 * MERCHANTABILITY or FITNESS FOR A PARTICULAR PURPOSE. See the GNU
 * Lesser General Public License for more details.
 *
 * Contributors:
 *     Nuxeo - initial API and implementation
 *
 * $Id: CompassBackend.java 29926 2008-02-06 18:56:29Z tdelprat $
 */

package org.nuxeo.ecm.core.search.backend.compass;

import java.io.ByteArrayInputStream;
import java.io.IOException;
import java.io.ObjectInputStream;
import java.io.Serializable;
import java.util.ArrayList;
import java.util.Arrays;
import java.util.Collections;
import java.util.HashMap;
import java.util.LinkedList;
import java.util.List;
import java.util.Map;
import java.util.concurrent.ConcurrentHashMap;
import java.util.concurrent.locks.Lock;
import java.util.concurrent.locks.ReentrantLock;

import org.apache.commons.logging.Log;
import org.apache.commons.logging.LogFactory;
import org.apache.lucene.index.Term;
import org.apache.lucene.search.TermQuery;
import org.compass.core.Compass;
import org.compass.core.CompassDetachedHits;
import org.compass.core.CompassException;
import org.compass.core.CompassHits;
import org.compass.core.CompassQuery;
import org.compass.core.CompassSession;
import org.compass.core.CompassTransaction;
import org.compass.core.Property;
import org.compass.core.Resource;
import org.compass.core.config.CompassConfiguration;
import org.compass.core.engine.SearchEngineQueryParseException;
import org.compass.core.lucene.util.LuceneHelper;
import org.nuxeo.ecm.core.api.DocumentRef;
import org.nuxeo.ecm.core.api.IdRef;
import org.nuxeo.ecm.core.api.PathRef;
import org.nuxeo.ecm.core.api.security.ACP;
import org.nuxeo.ecm.core.query.sql.model.SQLQuery;
import org.nuxeo.ecm.core.search.NXSearch;
import org.nuxeo.ecm.core.search.api.backend.impl.AbstractSearchEngineBackend;
import org.nuxeo.ecm.core.search.api.backend.indexing.resources.ResolvedData;
import org.nuxeo.ecm.core.search.api.backend.indexing.resources.ResolvedResource;
import org.nuxeo.ecm.core.search.api.backend.indexing.resources.ResolvedResources;
import org.nuxeo.ecm.core.search.api.backend.indexing.resources.factory.BuiltinDocumentFields;
import org.nuxeo.ecm.core.search.api.backend.security.SecurityFiltering;
import org.nuxeo.ecm.core.search.api.client.IndexingException;
import org.nuxeo.ecm.core.search.api.client.SearchException;
import org.nuxeo.ecm.core.search.api.client.indexing.nxcore.IndexingThread;
import org.nuxeo.ecm.core.search.api.client.indexing.session.SearchServiceSession;
import org.nuxeo.ecm.core.search.api.client.query.ComposedNXQuery;
import org.nuxeo.ecm.core.search.api.client.query.NativeQuery;
import org.nuxeo.ecm.core.search.api.client.query.NativeQueryString;
import org.nuxeo.ecm.core.search.api.client.query.QueryException;
import org.nuxeo.ecm.core.search.api.client.query.SearchPrincipal;
import org.nuxeo.ecm.core.search.api.client.search.results.ResultItem;
import org.nuxeo.ecm.core.search.api.client.search.results.ResultSet;
import org.nuxeo.ecm.core.search.api.client.search.results.impl.ResultItemImpl;
import org.nuxeo.ecm.core.search.api.client.search.results.impl.ResultSetImpl;
import org.nuxeo.ecm.core.search.api.indexing.resources.configuration.IndexableResourceConf;
import org.nuxeo.ecm.core.search.api.indexing.resources.configuration.IndexableResourceDataConf;
import org.nuxeo.ecm.core.search.api.indexing.resources.configuration.document.ResourceType;
import org.nuxeo.ecm.core.search.api.internals.SearchServiceInternals;
import org.nuxeo.ecm.core.search.backend.compass.connection.ConnectionConf;
import org.nuxeo.ecm.core.search.session.SearchServiceSessionImpl;
import org.nuxeo.ecm.core.search.transaction.Transactions;
import org.nuxeo.runtime.model.ComponentInstance;

/**
 * Compass search engine backend implementation.
 *
 * @author <a href="mailto:gr@nuxeo.com">Georges Racinet</a
 *
 */
public class CompassBackend extends AbstractSearchEngineBackend {

    private static final long serialVersionUID = -2101828120168725548L;

    private static final Log log = LogFactory.getLog(CompassBackend.class);

    private static final int BATCH_SIZE_MARGIN = 10;

    /*
     * TODO Temporary harcoded stuff that has to become dynamic
     */
    private static final String DEFAULT_ALIAS = "nxdoc";

    // TODO Relation specifics that shouldn't be harcoded
    private static final String RELATION_RESOURCE_TYPE = "relations";

    private static final String RELATION_ALIAS_PREFIX = "nxrel-";

    private static final String AGGREGATE_ID = "aggregate_id";

    private static final Object PT_CONNECTION = "connection";

    private static final Lock optimizerLock = new ReentrantLock();

    private static final int OPTIMIZER_SAVE_INTERVAL = 20;

    private static int optimize_try = 0;

    // Default compass session
    protected Compass compass;

    protected SearchServiceInternals searchService;

    protected ConnectionConf connectionConf;

    // @SuppressWarnings("unchecked")
    // protected final Map sessions = new ReferenceMap();
    protected final Map<String, CompassBackendSession> sessions = new ConcurrentHashMap<String, CompassBackendSession>();

    // :XXX: move this to Nuxeo runtime to be sure it's loaded before any
    // modules that may initialze Lucene before this one. Though, we need to
    // think how to define such facillity there.
    static {
        // Override the default Lucene SegmentReader as requested by Compass
        System.setProperty("org.apache.lucene.SegmentReader.class",
                "org.apache.lucene.index.CompassSegmentReader");
    }

    /*
     * Should probably be done by base class, but NXSearch cannot be
     * instantiated from there because it's with API.
     */
    public CompassBackend() {
        searchService = (SearchServiceInternals) NXSearch.getSearchService();
    }

    public CompassBackend(String name) {
        super(name);
        searchService = (SearchServiceInternals) NXSearch.getSearchService();
    }

    public CompassBackend(String name, String configurationFileName) {
        super(name, configurationFileName);
        searchService = (SearchServiceInternals) NXSearch.getSearchService();
    }

    /**
     * Builds the shared thread-safe compass object using the standard
     * configuration file compass.cfg.xml.
     *
     * @return shared thread-safe compass object
     */
    protected Compass getCompass() {
        if (compass == null) {
            compass = createCompass();
        }

        return compass;
    }

    /**
     * The main Resource builder, called by index(). Can use a given builder to
     * add properties or start with a fresh one which as the effect to make a
     * separate resource.
     *
     * @param session
     * @param builder
     * @param iResource
     * @param commonData
     * @param joinIdName
     * @param joinIdValue
     * @param acp ACP of the indexed document
     * @return
     * @throws CompassException
     * @throws IndexingException
     */
    protected static Resource buildResource(CompassSession session,
            ResourceBuilder builder, ResolvedResource iResource,
            List<ResolvedData> commonData, String joinIdName,
            String joinIdValue, ACP acp) throws IndexingException {

        if (builder == null) {
            builder = new ResourceBuilder(session, getAlias(iResource),
                    iResource.getId());
        }

        // Put join id property
        if (joinIdName != null) {
            // TODO handle potential conflict in naming:
            // investigate what the 'internal' flag in compass means
            builder.addProperty(joinIdName, joinIdValue, "keyword", true, true,
                    false, false, new HashMap<String, Serializable>(), null);
        }

        String prefix = "";
        // should become applicable to all resources
        IndexableResourceConf conf = iResource.getConfiguration();
        if (conf.getType().equals(ResourceType.SCHEMA)) {
            prefix = conf.getPrefix() + ':';
        }

        // Data properties
        for (ResolvedData iData : iResource.getIndexableData()) {
            builder.addProperty(prefix + iData.getName(), iData);
        }
        // Common Data
        for (ResolvedData iData : commonData) {
            builder.addProperty(iData);
        }
        if (acp != null) {
            // index
            builder.addSecurityProperty(
                    BuiltinDocumentFields.FIELD_ACP_INDEXED,
                    SecurityFiltering.GRANT, acp);
            // store
            builder.addProperty(BuiltinDocumentFields.FIELD_ACP_STORED, acp,
                    null, false, true, false, false,
                    new HashMap<String, Serializable>(), null);
        }
        return builder.toResource();

    }

    /**
     * TODO change this to an extension point. For example we can't even use
     * constants her since we don't want to introduce dependencies to, e.g,
     * nuxeo-platform-relations-search
     *
     * @param resource
     * @return
     */
    public static String getAlias(ResolvedResource resource) {
        IndexableResourceConf conf = resource.getConfiguration();
        String type = conf.getType();
        if (ResourceType.SCHEMA.equals(type)) {
            return DEFAULT_ALIAS;
        }
        String name = conf.getName();
        if (RELATION_RESOURCE_TYPE.equals(type)) {
            return RELATION_ALIAS_PREFIX + name;
        }
        return name;
    }

    protected void index(ResolvedResources resources,
            CompassBackendSession session, boolean userTxn)
            throws IndexingException {

        try {
            ResourceBuilder schemasBuilder = null;
            String aggId = resources.getId();
            List<ResolvedData> common = resources.getCommonIndexableData();
            List<ResolvedResource> iResources = resources.getIndexableResolvedResources();
            if (iResources != null) {
                for (ResolvedResource iResource : iResources) {
                    // XXX shouldn't be relying on this here => make this
                    // more generic conf side.
                    if (!iResource.getConfiguration().getType().equals(
                            ResourceType.SCHEMA)) {
                        session.add(buildResource(session.getCompassSession(),
                                null, iResource, common, AGGREGATE_ID, aggId,
                                resources.getACP()));
                    } else { // first time we add ACP and common
                        // resources
                        if (schemasBuilder == null) {
                            schemasBuilder = new ResourceBuilder(
                                    session.getCompassSession(), DEFAULT_ALIAS,
                                    aggId);
                            buildResource(session.getCompassSession(),
                                    schemasBuilder, iResource, common,
                                    AGGREGATE_ID, aggId, resources.getACP());
                        } else {
                            buildResource(session.getCompassSession(),
                                    schemasBuilder, iResource,
                                    Collections.EMPTY_LIST, AGGREGATE_ID,
                                    aggId, null);
                        }
                    }
                }
            }
            if (schemasBuilder != null) {
                session.add(schemasBuilder.toResource());
            }
<<<<<<< HEAD
            if (!userTxn || mustCommitNow(session.countWaitingResources())) {
=======
            if (!userTxn
                    || session.countWaitingResources() >= getMaxIndexingDocBatchSize()) {
>>>>>>> 0263287c
                session.saveAndCommit(userTxn);
                if (userTxn) {
                    doOptimize();
                    markForRecycling();
                }
            }
        } catch (CompassException ce) {
            session.rollback();
            throw new IndexingException(ce);
        }
    }

    private void markForRecycling() {
        Thread thread = Thread.currentThread();
        if (thread instanceof IndexingThread) {
            IndexingThread idxThread = (IndexingThread) thread;
            idxThread.markForRecycle();
        }
    }

    /**
     * Creates Compass resources from Search Service's resources.
     * <p>
     * All schema resources get merged as a single Compass Resource and gets the
     * joining id as Compass id.
     * <p>
     * Each resource of a different kind gives rise to a Compass Resource, its
     * own id being used as Compass id.
     * <p>
     * It's quite possible that Compass could do a better join of handling joins
     * etc by its own concept of MultiResource.
     */
    @SuppressWarnings("unchecked")
    public void index(ResolvedResources resources) throws IndexingException {

        boolean activeTxn = false;

        try {
            activeTxn = Transactions.isTransactionActiveOrMarkedRollback();
        } catch (Exception e) {
            throw new IndexingException(e);
        }

        boolean userTxn;
        CompassBackendSession session;
        if (isBoundToIndexingThread()) {

            // AYNCHRONOUS INDEXING
            userTxn = true;
            IndexingThread thread = (IndexingThread) Thread.currentThread();
            String sid = null;
            try {
                sid = thread.getSearchServiceSession().getSessionId();
            } catch (Exception e) {
                throw new IndexingException(e);
            }

            session = (CompassBackendSession) sessions.get(sid);

            if (session == null) {
                throw new IndexingException(
                        "CompassBackend session is null for thread "
                                + thread.toString());
            }

            try {
                if (!activeTxn) {
                    Transactions.getUserTransaction().begin();
                    boolean newTxn = true;
                }
                session.begin(getCompass());
            } catch (Exception e) {
                throw new IndexingException(e);
            }
        } else {

            // CASE HERE FOR SYNCHRONOUS SEARCH
            userTxn = false;
            session = new CompassBackendSession();

            // XXX check if safe to share the same compass object. Maybe
            // checking if we could set 2 objects : one for the sync index and
            // the other one for the search queries.
            session.begin(getCompass());
        }

        try {
            index(resources, session, userTxn);
        } finally {
            // Nothing to do
        }
    }

    private void doOptimize() {
        if (optimizerLock.tryLock()) {
            try {
                optimize_try += 1;
                if ((optimize_try >= OPTIMIZER_SAVE_INTERVAL) && (getCompass().getSearchEngineOptimizer().needOptimization())) {
                    optimize_try = 0;
                    log.debug("Running optimizer");
                    getCompass().getSearchEngineOptimizer().optimize();
                    log.debug("Optimizer ended");
                }
            } finally {
                optimizerLock.unlock();
            }
        }
    }

    public void deleteAggregatedResources(String key) throws IndexingException {
        CompassSession session = getCompass().openSession();
        CompassTransaction tx = null;
        try {
            tx = session.beginTransaction();
            TermQuery lQuery = new TermQuery(new Term(AGGREGATE_ID, key));
            session.delete(LuceneHelper.createCompassQuery(session, lQuery));
            tx.commit();
        } catch (CompassException ce) {
            if (tx != null) {
                tx.rollback();
            }
            throw new IndexingException(ce.getMessage(), ce);
        } finally {
            session.close();
        }
    }

    /*
     * Implementation details: we have to delete all resources, since Compass
     * doesn't seem to expose a one shot clearing API.
     */
    public void clear() throws IndexingException {
        CompassSession session = getCompass().openSession();
        CompassTransaction tx = null;
        try {
            tx = session.beginTransaction();
            session.delete(session.queryBuilder().matchAll());
            tx.commit();
        } catch (CompassException ce) {
            if (tx != null) {
                tx.rollback();
            }
            throw new IndexingException(ce.getMessage(), ce);
        } finally {
            session.close();
        }
    }

    public ResultSet searchQuery(NativeQueryString queryString, int offset,
            int range) throws SearchException, QueryException {
        return searchQuery(queryString.getQuery(),
                queryString.getSearchPrincipal(), offset, range);
    }

    private ResultSet searchQuery(String query, SearchPrincipal principal,
            int offset, int range) throws SearchException, QueryException {
        CompassSession session = getCompass().openSession();
        CompassTransaction tx = null;
        try {
            tx = session.beginTransaction();
            CompassQuery cQuery = new QueryConverter(session, searchService).toCompassQuery(
                    query, principal);

            // FIXME
            return buildResultSet(cQuery.hits(), offset, range, null, principal);

            // return buildResultSet(cQuery.hits(), offset, range,
            // new CompassNativeQuery(query, name, principal), principal);
        } catch (SearchEngineQueryParseException qe) {
            if (tx != null) {
                tx.rollback();
            }
            throw new QueryException(qe.getMessage(), qe);
        } catch (CompassException ce) {
            if (tx != null) {
                tx.rollback();
            }
            throw new SearchException(ce.getMessage(), ce);
        } finally {
            session.close();
        }
    }

    public ResultSet searchQuery(ComposedNXQuery cQuery, int offset, int range)
            throws SearchException, QueryException {
        return searchQuery(cQuery.getQuery(), cQuery.getSearchPrincipal(),
                offset, range);
    }

    public ResultSet searchQuery(SQLQuery query, SearchPrincipal principal,
            int offset, int range) throws SearchException, QueryException {
        CompassSession session = getCompass().openSession();
        CompassTransaction tx = null;
        ResultSet res;
        try {
            tx = session.beginTransaction();
            QueryConverter converter = new QueryConverter(session,
                    searchService);
            res = buildResultSet(
                    converter.toCompassQuery(query, principal).hits(), offset,
                    range, query, principal);
        } catch (SearchEngineQueryParseException qe) {
            if (tx != null) {
                tx.rollback();
            }
            throw new QueryException(qe.getMessage(), qe);
        } catch (CompassException ce) {
            if (tx != null) {
                tx.rollback();
            }
            throw new SearchException(ce.getMessage(), ce);
        } finally {
            session.close();
        }
        return res;
    }

    public ResultSet searchQuery(CompassNativeQuery cnQuery, int offset,
            int range) throws SearchException, QueryException {
        SearchPrincipal principal = cnQuery.getSearchPrincipal();
        if (cnQuery.isNxql()) {
            return searchQuery((SQLQuery) cnQuery.getQuery(), principal,
                    offset, range);
        }
        return searchQuery((String) cnQuery.getQuery(), principal, offset,
                range);
    }

    /**
     * Extracts a property from the result resource.
     * <p>
     * For multiple properties, this will be actually one of the elements. Same
     * for complex properties.
     * <p>
     * For non string properties, the implementation tries first to get the
     * value through Compass and else falls back to java deserialization.
     */
    protected static Serializable extractAtomicProperty(Property prop,
            String sValue, IndexableResourceDataConf dataConf)
            throws SearchException {

        if (Util.NULL_MARKER.equals(sValue)) {
            return null;
        }

        // Use converter
        Serializable oValue;
        try {
            oValue = (Serializable) prop.getObjectValue();
        } catch (Exception e) {
            oValue = null;
        }
        // String might have been application of default converter
        // null could come from converter lookup failure
        if (oValue != null && !(oValue instanceof String)) {
            return oValue;
        }

        // Try and use dataConf to convert Data
        if (dataConf != null) {
            String type = dataConf.getIndexingType().toLowerCase();

            if (type.equals("keyword")) {
                return Util.unescapeSpecialMarkers(sValue);
            }
            if (type.equals("text") || type.equals("path")) {
                return sValue;
            }
        }

        // Fallback to generic serialization
        try {
            byte[] buf = new sun.misc.BASE64Decoder().decodeBuffer(sValue);
            ObjectInputStream ois = new ObjectInputStream(
                    new ByteArrayInputStream(buf));
            return (Serializable) ois.readObject();
        } catch (IOException e) {
            log.warn(String.format(
                    "While building ResultItem, could not handle contents of stored "
                            + "field %s. \n"
                            + "Check Search Service configuration and Compass mappings. ",
                    prop.getName()));
        } catch (ClassNotFoundException e) {
            throw new SearchException(String.format(
                    "Failed to mount stored field %s on result item.",
                    prop.getName()), e);
        }
        return null;
    }

    /**
     * Converts a Resource, typically from the Compass Results to a
     * DocumentResultItem.
     *
     * @param r Input Resource
     * @return A DocumentResultItem
     * @throws SearchException
     */
    protected ResultItem buildResultItem(Resource r) throws SearchException {
        Property idProp = r.getIdProperty();
        String idName = idProp.getName();
        String idValue = idProp.getStringValue();

        ResultItemImpl res = new ResultItemImpl(null, idValue);

        for (Property prop : r.getProperties()) {
            String propName = prop.getName();
            String resultName = propName;

            String[] split = propName.split(":");
            boolean isComplex = split.length > 2;

            // discarding backend specific technical fields
            if (propName.equals(idName) || propName.equals("alias")
                    || propName.equals(AGGREGATE_ID)) {
                continue;
            }

            // treat the case of null early. In particular, for lists, we want
            // null, and not [null]
            String sValue = prop.getStringValue();
            if (Util.NULL_MARKER.equals(sValue) && !isComplex) {
                res.put(propName, null);
                continue;
            }

            // builtins that can be handled directly and don't
            // have to go through serialization
            // These should not depend on data conf
            if (propName.equals(BuiltinDocumentFields.FIELD_DOC_PATH)
                    || propName.equals(BuiltinDocumentFields.FIELD_DOC_TYPE)
                    || propName.equals(BuiltinDocumentFields.FIELD_DOC_URL)
                    || propName.equals(BuiltinDocumentFields.FIELD_DOC_LIFE_CYCLE)
                    || propName.equals(BuiltinDocumentFields.FIELD_DOC_REPOSITORY_NAME)
                    || propName.equals(BuiltinDocumentFields.FIELD_DOC_VERSION_LABEL)) {
                res.put(propName, prop.getStringValue());
                continue;
            }

            if (propName.equals(BuiltinDocumentFields.FIELD_DOC_REF)
                    || propName.equals(BuiltinDocumentFields.FIELD_DOC_PARENT_REF)) {
                String v = prop.getStringValue();
                DocumentRef ref = null;
                if (v.charAt(0) == 'i') {
                    ref = new IdRef(v.substring(1));
                } else if (v.charAt(0) == 'p') {
                    ref = new PathRef(v.substring(1));
                }
                res.put(propName, ref);
                continue;
            }

            IndexableResourceDataConf dataConf = searchService.getIndexableDataConfFor(propName);

            if (isComplex) {
                propName = split[0] + ':' + split[1];
                resultName = split[2];
            }

            Serializable value = extractAtomicProperty(prop, sValue, dataConf);

            Map<String, Serializable> map = res;
            if (isComplex) {
                if (dataConf == null || !dataConf.isMultiple()) {
                    map = (Map<String, Serializable>) res.get(propName);
                    if (map == null) {
                        map = new HashMap<String, Serializable>();
                        res.put(propName, (Serializable) map);
                    }
                } else {
                    List<Map<String, Serializable>> cmpl = (List<Map<String, Serializable>>) res.get(propName);
                    if (cmpl == null) {
                        cmpl = new ArrayList<Map<String, Serializable>>();
                        res.put(propName, (Serializable) cmpl);
                    }

                    // find the first that doesn't have said entry or
                    // make a new one
                    map = null;
                    for (Map<String, Serializable> mapit : cmpl) {
                        if (!mapit.containsKey(resultName)) {
                            map = mapit;
                            break;
                        }
                    }
                    if (map == null) {
                        map = new HashMap<String, Serializable>();
                        cmpl.add(map);
                    }
                }
            }

            if (value == null || dataConf == null || isComplex
                    || !dataConf.isMultiple()) {
                map.put(resultName, value);
            } else { // Multiple properties support (non complex)
                // TODO should probably be Set. Don't suppress warning yet.
                List<Serializable> l = (List<Serializable>) res.get(resultName);
                if (value.equals(Util.EMPTY_MARKER)) {
                    res.put(resultName, (Serializable) Collections.EMPTY_LIST);
                } else if (l != null) {
                    l.add(value);
                } else {
                    l = new LinkedList<Serializable>();
                    l.add(value);
                    res.put(resultName, (Serializable) l);
                }
            }
        }
        return res;
    }

    protected ResultSet buildResultSet(CompassHits compassHits, int offset,
            int range, SQLQuery nxqlQuery, SearchPrincipal principal)
            throws SearchException {

        int total = compassHits.length();
        int resNb = Math.min(Math.max(total - offset, 0), range);
        ResultItem[] resItems = new ResultItem[resNb];

        if (resNb != 0) {
            CompassDetachedHits detached = compassHits.detach(offset, range);
            // TODO check iterator variants
            Resource[] resources = detached.getResources();

            for (int i = 0; i < resNb; i++) {
                resItems[i] = buildResultItem(resources[i]);
            }
        }
        return new ResultSetImpl(nxqlQuery, getName(), principal, offset,
                range, Arrays.asList(resItems), total, resNb);
    }

    public ResultSet searchQuery(NativeQuery nativeQuery, int offset, int range)
            throws SearchException, QueryException {

        if (nativeQuery instanceof CompassNativeQuery) {
            return searchQuery((CompassNativeQuery) nativeQuery, offset, range);
        }

        // Handle case of Lucene Query
        Serializable query = nativeQuery.getQuery();
        if (!(query instanceof org.apache.lucene.search.Query)) {
            throw new SearchException("Unknown native query type");
        }

        CompassSession session = getCompass().openSession();
        CompassTransaction tx = null;
        ResultSet res = null;
        try {
            tx = session.beginTransaction();
            CompassQuery cQuery = LuceneHelper.createCompassQuery(session,
                    (org.apache.lucene.search.Query) query);
            // FIXME
            res = buildResultSet(cQuery.hits(), offset, range, null,
                    nativeQuery.getSearchPrincipal());
        } catch (CompassException ce) {
            if (tx != null) {
                tx.rollback();
            }
            throw new SearchException(ce.getMessage(), ce);
        } finally {
            session.close();
        }
        return res;
    }

    public void deleteAtomicResource(String key) throws IndexingException {
        CompassSession session = getCompass().openSession();
        CompassTransaction tx = null;
        try {
            tx = session.beginTransaction();
            session.delete(DEFAULT_ALIAS, key);
            tx.commit();
        } catch (CompassException ce) {
            if (tx != null) {
                tx.rollback();
            }
            throw new IndexingException(ce.getMessage(), ce);
        } finally {
            session.close();
        }
    }

    protected NativeQuery convertToNativeQuery(ComposedNXQuery query)
            throws SearchException {
        return new CompassNativeQuery(query.getQuery(), name,
                query.getSearchPrincipal());
    }

    protected String getConnectionString() {
        if (connectionConf == null) {
            return null;
        }
        return connectionConf.getConnectionString();
    }

    @Override
    public void registerContribution(Object contribution,
            String extensionPoint, ComponentInstance contributor) {

        if (extensionPoint.equals(PT_CONNECTION)) {
            connectionConf = (ConnectionConf) contribution;
        }
    }

    public synchronized void closeSession(String sid) {
        sessions.remove(sid);
    }

    private synchronized CompassBackendSession createSession(String sid) {
        CompassBackendSession s = new CompassBackendSession(sid);
        sessions.put(sid, s);
        return s;
    }

    @SuppressWarnings("unchecked")
    public SearchServiceSession createSession() {
        SearchServiceSession s = new SearchServiceSessionImpl();
        return createSession(s.getSessionId());
    }

    protected Compass createCompass() {
        // XXX check if here would be a good place to begin UT transactions.s
        CompassConfiguration conf = new CompassConfiguration();
        if (configurationFileName == null) {
            conf.configure();
        } else {
            conf.configure(configurationFileName);
        }
        String cnx = getConnectionString();
        if (cnx != null) {
            conf.setConnection(cnx);
        }
        // Hack for IndexManager to not be created to avoid thread leak
        // conf.getSettings().setFloatSetting(LuceneEnvironment.SearchEngineIndex.INDEX_MANAGER_SCHEDULE_INTERVAL,
        // -1f);
        Compass cps = conf.buildCompass();

        return cps;
    }

    protected boolean isBoundToIndexingThread() {
        return Thread.currentThread() instanceof IndexingThread;
    }

    protected int getIndexingDocBatchSize() {
        return searchService.getIndexingDocBatchSize();
    }

    /**
     * Save one compass session.
     *
     * @param cs
     * @throws IndexingException
     */
    protected void saveSession(CompassBackendSession cs)
            throws IndexingException {

        try {
            boolean activeTxn = Transactions.isTransactionActiveOrMarkedRollback();
            boolean userTxn = false;
            if (!activeTxn) {
                Transactions.getUserTransaction().begin();
                userTxn = true;
            } else if (activeTxn && isBoundToIndexingThread()) {
                userTxn = true;
            }

            if (cs.isSessionOpened() && cs.isTransactionStarted()) {
                cs.clean();
                cs.begin(createCompass());
            }

            cs.saveAndCommit(userTxn);
        } catch (CompassException ce) {
            throw new IndexingException(ce);
        } catch (Exception e) {
            throw new IndexingException(e);
        }

    }

<<<<<<< HEAD
    protected boolean mustCommitNow(int queuedNonComitedResources) {
        int configuredSize = getIndexingDocBatchSize();

        // max batch size reached => comit
        if (queuedNonComitedResources >= configuredSize)
            return true;

        long nbThreads = searchService.getNumberOfIndexingThreads();
        if (nbThreads == 0) {
            log.debug("reducing batch size to " + queuedNonComitedResources);
            return true;
=======
    /**
     * Computes the statistical maximum batch size.
     *
     * @return
     */
    protected long getMaxIndexingDocBatchSize() {
        long configuredSize = getIndexingDocBatchSize();
        long nbThreads = searchService.getNumberOfIndexingThreads();

        if (nbThreads == 0) {
            return configuredSize;
>>>>>>> 0263287c
        }

        long queueSize = searchService.getIndexingWaitingQueueSize();

        long maxLeft = queueSize / nbThreads;
        if (maxLeft == 0) {
            log.debug("reducing batch size to " + queuedNonComitedResources);
            return true;
        }

        // theoritical batch size
        long idealBatchSize = queuedNonComitedResources + maxLeft;
        // compute margin
        long margin = idealBatchSize - configuredSize;

        // if not enought margin then do the commit right now
        if (margin < BATCH_SIZE_MARGIN) {
            log.debug("reducing batch size to " + queuedNonComitedResources);
            return true;
        }

<<<<<<< HEAD
        return false;
=======
        if (max < configuredSize) {
            log.debug("reducing batch size to " + max);
            return max;
        } else {
            return configuredSize;
        }
>>>>>>> 0263287c
    }

    public void saveAllSessions() throws IndexingException {
        for (Object each : sessions.values()) {
            saveSession((CompassBackendSession) each);
        }
    }

}<|MERGE_RESOLUTION|>--- conflicted
+++ resolved
@@ -140,19 +140,23 @@
 
     /*
      * Should probably be done by base class, but NXSearch cannot be
-     * instantiated from there because it's with API.
+     * instantiated from there because it's with API
      */
     public CompassBackend() {
-        searchService = (SearchServiceInternals) NXSearch.getSearchService();
+        initSearchService();
     }
 
     public CompassBackend(String name) {
         super(name);
-        searchService = (SearchServiceInternals) NXSearch.getSearchService();
+        initSearchService();
     }
 
     public CompassBackend(String name, String configurationFileName) {
         super(name, configurationFileName);
+        initSearchService();
+    }
+
+    public void initSearchService() {
         searchService = (SearchServiceInternals) NXSearch.getSearchService();
     }
 
@@ -293,14 +297,9 @@
             if (schemasBuilder != null) {
                 session.add(schemasBuilder.toResource());
             }
-<<<<<<< HEAD
             if (!userTxn || mustCommitNow(session.countWaitingResources())) {
-=======
-            if (!userTxn
-                    || session.countWaitingResources() >= getMaxIndexingDocBatchSize()) {
->>>>>>> 0263287c
                 session.saveAndCommit(userTxn);
-                if (userTxn) {
+                if (userTxn){
                     doOptimize();
                     markForRecycling();
                 }
@@ -334,7 +333,10 @@
     @SuppressWarnings("unchecked")
     public void index(ResolvedResources resources) throws IndexingException {
 
+
         boolean activeTxn = false;
+        boolean userTxn;
+        CompassBackendSession session;
 
         try {
             activeTxn = Transactions.isTransactionActiveOrMarkedRollback();
@@ -342,8 +344,6 @@
             throw new IndexingException(e);
         }
 
-        boolean userTxn;
-        CompassBackendSession session;
         if (isBoundToIndexingThread()) {
 
             // AYNCHRONOUS INDEXING
@@ -367,7 +367,6 @@
             try {
                 if (!activeTxn) {
                     Transactions.getUserTransaction().begin();
-                    boolean newTxn = true;
                 }
                 session.begin(getCompass());
             } catch (Exception e) {
@@ -397,7 +396,7 @@
             try {
                 optimize_try += 1;
                 if ((optimize_try >= OPTIMIZER_SAVE_INTERVAL) && (getCompass().getSearchEngineOptimizer().needOptimization())) {
-                    optimize_try = 0;
+                    optimize_try=0;
                     log.debug("Running optimizer");
                     getCompass().getSearchEngineOptimizer().optimize();
                     log.debug("Optimizer ended");
@@ -882,7 +881,6 @@
 
     }
 
-<<<<<<< HEAD
     protected boolean mustCommitNow(int queuedNonComitedResources) {
         int configuredSize = getIndexingDocBatchSize();
 
@@ -891,22 +889,10 @@
             return true;
 
         long nbThreads = searchService.getNumberOfIndexingThreads();
+
         if (nbThreads == 0) {
             log.debug("reducing batch size to " + queuedNonComitedResources);
             return true;
-=======
-    /**
-     * Computes the statistical maximum batch size.
-     *
-     * @return
-     */
-    protected long getMaxIndexingDocBatchSize() {
-        long configuredSize = getIndexingDocBatchSize();
-        long nbThreads = searchService.getNumberOfIndexingThreads();
-
-        if (nbThreads == 0) {
-            return configuredSize;
->>>>>>> 0263287c
         }
 
         long queueSize = searchService.getIndexingWaitingQueueSize();
@@ -927,17 +913,7 @@
             log.debug("reducing batch size to " + queuedNonComitedResources);
             return true;
         }
-
-<<<<<<< HEAD
         return false;
-=======
-        if (max < configuredSize) {
-            log.debug("reducing batch size to " + max);
-            return max;
-        } else {
-            return configuredSize;
-        }
->>>>>>> 0263287c
     }
 
     public void saveAllSessions() throws IndexingException {
