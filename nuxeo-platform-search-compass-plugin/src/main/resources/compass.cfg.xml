<?xml version="1.0"?>
<compass-core-config
  xmlns="http://www.opensymphony.com/compass/schema/core-config"
  xmlns:xsi="http://www.w3.org/2001/XMLSchema-instance"
  xsi:schemaLocation="http://www.opensymphony.com/compass/schema/core-config
           http://www.opensymphony.com/compass/schema/compass-core-config.xsd">

  <compass name="default">

    <connection>
      <!-- IMPORTANT. This connection setting is a sample.
        It will be overridden by the compass backend's extension point for
        NXRuntime. To avoid overriding it the latest contribution to the
        extension point should be:
        
        <extension target="org.nuxeo.ecm.core.search.backend.compass.CompassBackend"
        point="connection">
        <default/>
        </extension>
      -->

      <jdbc managed="true"
        dialectClass="org.apache.lucene.store.jdbc.dialect.DerbyDialect"
        deleteMarkDeletedDelta="60000">
        <dataSourceProvider>
          <jndi lookup="java:/nxsearch-compass" />
        </dataSourceProvider>
      </jdbc>
    </connection>

    <transaction commitBeforeCompletion="true"
      factory="org.compass.core.transaction.JTASyncTransactionFactory">
      <batchInsertSettings maxBufferedDocs="100" mergeFactor="50" />
    </transaction>

    <converters>
      <converter name="date"
        type="org.compass.core.converter.basic.CalendarConverter" />
      <converter name="int"
        type="org.compass.core.converter.basic.IntConverter">
        <setting name="format" value="#0000000000" />
      </converter>
      <converter name="long"
        type="org.compass.core.converter.basic.LongConverter">
        <setting name="format" value="#00000000000000000000" />
      </converter>
    </converters>

    <searchEngine>
      <analyzer name="lowerWhitespace" type="CustomAnalyzer"
        analyzerClass="org.nuxeo.ecm.core.search.backend.compass.LowerWhitespaceAnalyzer" />
      <analyzer name="french" type="CustomAnalyzer"
<<<<<<< HEAD
        analyzerClass="org.apache.lucene.analysis.fr.FrenchAnalyzer" />
      <optimizer scheduleInterval="300" schedule="false" mergeFactor="50" />
=======
        analyzerClass="org.nuxeo.ecm.core.search.backend.compass.lucene.analysis.fr.FrenchAnalyzer"/>
      <optimizer scheduleInterval="300" schedule="false" mergeFactor="50"/>
>>>>>>> ba9fa0e0
    </searchEngine>

    <mappings>
      <resource location="nxdocument.cpm.xml" />
    </mappings>

  </compass>
</compass-core-config><|MERGE_RESOLUTION|>--- conflicted
+++ resolved
@@ -50,13 +50,8 @@
       <analyzer name="lowerWhitespace" type="CustomAnalyzer"
         analyzerClass="org.nuxeo.ecm.core.search.backend.compass.LowerWhitespaceAnalyzer" />
       <analyzer name="french" type="CustomAnalyzer"
-<<<<<<< HEAD
-        analyzerClass="org.apache.lucene.analysis.fr.FrenchAnalyzer" />
-      <optimizer scheduleInterval="300" schedule="false" mergeFactor="50" />
-=======
         analyzerClass="org.nuxeo.ecm.core.search.backend.compass.lucene.analysis.fr.FrenchAnalyzer"/>
       <optimizer scheduleInterval="300" schedule="false" mergeFactor="50"/>
->>>>>>> ba9fa0e0
     </searchEngine>
 
     <mappings>
