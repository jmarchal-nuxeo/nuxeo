--- conflicted
+++ resolved
@@ -5,10 +5,7 @@
 bin
 target
 *~
-<<<<<<< HEAD
+*.orig
 *.iml
 *.iws
-*.ipr
-=======
-*.orig
->>>>>>> 80b31893
+*.ipr