--- conflicted
+++ resolved
@@ -174,10 +174,7 @@
 
     /**
      * Return the string literal in a form ready to embed in an NXQL statement.
-<<<<<<< HEAD
-=======
      * TODO remove this once we work on org.nuxeo.core, v 1.4
->>>>>>> aab05ca3
      *
      * @param s
      * @return
@@ -298,12 +295,9 @@
      * Init the escaper object for stateful query models.
      * <p>
      * This is meant to be called at extension point contribution registration
-<<<<<<< HEAD
      * time.
-=======
      * time
      * </p>
->>>>>>> aab05ca3
      *
      * @param context surrounding context, used to load the correct class.
      */
