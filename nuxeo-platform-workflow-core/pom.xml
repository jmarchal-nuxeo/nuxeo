--- conflicted
+++ resolved
@@ -25,7 +25,6 @@
       <scope>test</scope>
     </dependency>
     <dependency>
-<<<<<<< HEAD
       <groupId>org.nuxeo.runtime</groupId>
       <artifactId>nuxeo-runtime-osgi</artifactId>
       <scope>test</scope>
@@ -36,8 +35,6 @@
       <scope>test</scope>
     </dependency>
     <dependency>
-=======
->>>>>>> b8a83cd2
       <groupId>log4j</groupId>
       <artifactId>log4j</artifactId>
       <scope>test</scope>
