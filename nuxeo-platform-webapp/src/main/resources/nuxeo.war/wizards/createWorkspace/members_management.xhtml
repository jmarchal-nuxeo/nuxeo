--- conflicted
+++ resolved
@@ -3,10 +3,6 @@
   xmlns:f="http://java.sun.com/jsf/core"
   xmlns:h="http://java.sun.com/jsf/html"
   xmlns:a4j="https://ajax4jsf.dev.java.net/ajax">
-<<<<<<< HEAD
-
-=======
->>>>>>> 6b500cb9
 
     <h:form>
     <div id="content" class="wizardFrame">
