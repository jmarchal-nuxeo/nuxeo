--- conflicted
+++ resolved
@@ -35,12 +35,8 @@
     private static final long serialVersionUID = -6338380183606090792L;
 
     public void execute(ExecutionContext ec) throws Exception {
-<<<<<<< HEAD
 
         log.debug("Ending process");
-=======
-        log.info("PROCESS ENDS");
->>>>>>> b676d885
 
         try {
             ProcessInstance pi = getProcessInstance(ec);
