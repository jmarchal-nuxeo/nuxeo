--- conflicted
+++ resolved
@@ -68,15 +68,11 @@
     }
 
     public boolean isWritable() {
-<<<<<<< HEAD
-        final String protocol = getUrl().getProtocol();
-=======
         if (getUrl() == null) {
-            // theme with missing definitions are not writable
+            // themes with missing definition are not writable
             return false;
         }
-        String protocol = getUrl().getProtocol();
->>>>>>> 51657a00
+        final String protocol = getUrl().getProtocol();
         return protocol.equals("ftp") || protocol.equals("file");
     }
 
