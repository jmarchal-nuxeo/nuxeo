<?xml version="1.0"?>
<fragment>

<<<<<<< HEAD
  <template name="logEntryClass" src="OSGI-INF/persistence.xml"
      installPath="META-INF/persistence.xml" required="true"/>

=======
>>>>>>> bfebfe43
  <extension target="application#MODULE">
    <module>
      <ejb>${bundle.fileName}</ejb>
    </module>

<<<<<<< HEAD
    <module>
      <java>datasources/nxaudit-logs-ds.xml</java>
    </module>
  </extension>

  <extension target="logEntryClass#CLASS">
    <class>org.nuxeo.ecm.platform.audit.ejb.LogEntryImpl</class>
=======
 
>>>>>>> bfebfe43
  </extension>

</fragment><|MERGE_RESOLUTION|>--- conflicted
+++ resolved
@@ -1,28 +1,10 @@
 <?xml version="1.0"?>
 <fragment>
 
-<<<<<<< HEAD
-  <template name="logEntryClass" src="OSGI-INF/persistence.xml"
-      installPath="META-INF/persistence.xml" required="true"/>
-
-=======
->>>>>>> bfebfe43
   <extension target="application#MODULE">
     <module>
       <ejb>${bundle.fileName}</ejb>
     </module>
-
-<<<<<<< HEAD
-    <module>
-      <java>datasources/nxaudit-logs-ds.xml</java>
-    </module>
-  </extension>
-
-  <extension target="logEntryClass#CLASS">
-    <class>org.nuxeo.ecm.platform.audit.ejb.LogEntryImpl</class>
-=======
- 
->>>>>>> bfebfe43
   </extension>
 
 </fragment>