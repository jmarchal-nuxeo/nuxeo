--- conflicted
+++ resolved
@@ -1,128 +1,66 @@
-<<<<<<< HEAD
-/*
- * (C) Copyright 2009 Nuxeo SA (http://nuxeo.com/) and contributors.
- *
- * All rights reserved. This program and the accompanying materials
- * are made available under the terms of the GNU Lesser General Public License
- * (LGPL) version 2.1 which accompanies this distribution, and is available at
- * http://www.gnu.org/licenses/lgpl.html
- *
- * This library is distributed in the hope that it will be useful,
- * but WITHOUT ANY WARRANTY; without even the implied warranty of
- * MERCHANTABILITY or FITNESS FOR A PARTICULAR PURPOSE. See the GNU
- * Lesser General Public License for more details.
- *
- * Contributors:
- *     rdarlea
- */
-package org.nuxeo.webengine.utils;
-
-/**
- * Utility class used for registering constants.
- */
-public final class SiteUtilsConstants {
-
-    private SiteUtilsConstants() {
-    }
-
-    /**
-     * Nuxeo document type names
-     */
-    public static final String CONTEXTUAL_LINK = "ContextualLink";
-
-    public static final String WORKSPACE = "Workspace";
-
-    public static final String WEBPAGE = "WebPage";
-
-    /**
-     * Constants used in pages like site or webpage
-     */
-    public static final String PAGE_TITLE = "pageTitle";
-    
-    public static final String WELCOME_TEXT = "welcomeText";
-
-    public static final String NAME = "name";
-
-    public static final String DESCRIPTION = "description";
-
-    public static final String LAST_PUBLISHED_PAGES = "pages";
-
-    public static final String CONTEXTUAL_LINKS = "contextualLinks";
-
-    public static final String COMMENTS = "comments";
-
-    public static final String NUMBER_COMMENTS = "numberComments";
-
-    public static final String ALL_WEBPAGES = "webPages";
-
-    public static final String WEB_VIEW_FACET = "WebView";
-    
-    public static final String RESULTS = "results";
-    
-    public static final String DELETED = "deleted";
-
-
-    public static final String WEB_CONTAINER_FACET = "WebView";
-
-}
-=======
-/*
- * (C) Copyright 2009 Nuxeo SA (http://nuxeo.com/) and contributors.
- *
- * All rights reserved. This program and the accompanying materials
- * are made available under the terms of the GNU Lesser General Public License
- * (LGPL) version 2.1 which accompanies this distribution, and is available at
- * http://www.gnu.org/licenses/lgpl.html
- *
- * This library is distributed in the hope that it will be useful,
- * but WITHOUT ANY WARRANTY; without even the implied warranty of
- * MERCHANTABILITY or FITNESS FOR A PARTICULAR PURPOSE. See the GNU
- * Lesser General Public License for more details.
- *
- * Contributors:
- *     rdarlea
- */
-package org.nuxeo.webengine.utils;
-
-/**
- * Utility class used for registering constants.
- */
-public final class SiteUtilsConstants {
-
-    private SiteUtilsConstants() {
-    }
-
-    /**
-     * Nuxeo document type names
-     */
-    public static final String CONTEXTUAL_LINK = "ContextualLink";
-    public static final String WORKSPACE = "Workspace";
-    public static final String WEBPAGE = "WebPage";
-
-    /**
-     * Constants used in pages like site or webpage
-     */
-    public static final String PAGE_TITLE = "pageTitle";
-    public static final String WELCOME_TEXT = "welcomeText";
-    public static final String NAME = "name";
-    public static final String DESCRIPTION = "description";
-    public static final String LAST_PUBLISHED_PAGES = "pages";
-    public static final String CONTEXTUAL_LINKS = "contextualLinks";
-    public static final String COMMENTS = "comments";
-    public static final String NUMBER_COMMENTS = "numberComments";
-    public static final String ALL_WEBPAGES = "webPages";
-    public static final String WEB_VIEW_FACET = "WebView";
-    public static final String RESULTS = "results";
-    public static final String DELETED = "deleted";
-
-    /**
-     * Constants used for Comments
-     */
-    public static final String PERMISSION_COMMENT = "Comment";
-    public static final String PERMISSION_MODERATE = "Moderate";
-    public static final String PERMISSION_WRITE = "Write";
-    public static final String PERMISSION_MANAGE_EVERYTHING = "Everything";
-    public static final String WEB_CONTAINER_FACET = "WebView";
-
-}
->>>>>>> 820dbcc2
+/*
+ * (C) Copyright 2009 Nuxeo SA (http://nuxeo.com/) and contributors.
+ *
+ * All rights reserved. This program and the accompanying materials
+ * are made available under the terms of the GNU Lesser General Public License
+ * (LGPL) version 2.1 which accompanies this distribution, and is available at
+ * http://www.gnu.org/licenses/lgpl.html
+ *
+ * This library is distributed in the hope that it will be useful,
+ * but WITHOUT ANY WARRANTY; without even the implied warranty of
+ * MERCHANTABILITY or FITNESS FOR A PARTICULAR PURPOSE. See the GNU
+ * Lesser General Public License for more details.
+ *
+ * Contributors:
+ *     rdarlea
+ */
+package org.nuxeo.webengine.utils;
+
+/**
+ * Utility class used for registering constants.
+ */
+public final class SiteUtilsConstants {
+
+    private SiteUtilsConstants() {
+    }
+
+    /**
+     * Nuxeo document type names
+     */
+    public static final String CONTEXTUAL_LINK = "ContextualLink";
+
+    public static final String WORKSPACE = "Workspace";
+
+    public static final String WEBPAGE = "WebPage";
+
+    /**
+     * Constants used in pages like site or webpage
+     */
+    public static final String PAGE_TITLE = "pageTitle";
+    
+    public static final String WELCOME_TEXT = "welcomeText";
+
+    public static final String NAME = "name";
+
+    public static final String DESCRIPTION = "description";
+
+    public static final String LAST_PUBLISHED_PAGES = "pages";
+
+    public static final String CONTEXTUAL_LINKS = "contextualLinks";
+
+    public static final String COMMENTS = "comments";
+
+    public static final String NUMBER_COMMENTS = "numberComments";
+
+    public static final String ALL_WEBPAGES = "webPages";
+
+    public static final String WEB_VIEW_FACET = "WebView";
+    
+    public static final String RESULTS = "results";
+    
+    public static final String DELETED = "deleted";
+
+
+    public static final String WEB_CONTAINER_FACET = "WebView";
+
+}
