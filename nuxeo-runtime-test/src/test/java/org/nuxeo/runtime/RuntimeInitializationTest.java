/*
 * (C) Copyright 2006-2007 Nuxeo SAS (http://nuxeo.com/) and contributors.
 *
 * All rights reserved. This program and the accompanying materials
 * are made available under the terms of the GNU Lesser General Public License
 * (LGPL) version 2.1 which accompanies this distribution, and is available at
 * http://www.gnu.org/licenses/lgpl.html
 *
 * This library is distributed in the hope that it will be useful,
 * but WITHOUT ANY WARRANTY; without even the implied warranty of
 * MERCHANTABILITY or FITNESS FOR A PARTICULAR PURPOSE. See the GNU
 * Lesser General Public License for more details.
 *
 * Contributors:
 *     Nuxeo - initial API and implementation
 *
 * $Id$
 */

package org.nuxeo.runtime;

import junit.framework.AssertionFailedError;

import org.nuxeo.runtime.test.NXRuntimeTestCase;

/**
 * @author  <a href="mailto:bs@nuxeo.com">Bogdan Stefanescu</a>
 *
 */
public class RuntimeInitializationTest extends NXRuntimeTestCase {

<<<<<<< HEAD
    public void testContributions() {
        deployContrib("MyComp1.xml");
        deployContrib("MyComp2.xml");
    }

    // Deactivated for now since duplicate contributions are still allowed.
    public void XXXtestContributionsWithDuplicateComponent() {
        deployContrib("MyComp1.xml");
        deployContrib("MyComp2.xml");
        boolean success = false;
        try {
            deployContrib("CopyOfMyComp2.xml");
            success = true;
=======
    public void testContributions() throws Exception {
        deployContrib("org.nuxeo.runtime.test.tests", "MyComp1.xml");
        deployContrib("org.nuxeo.runtime.test.tests", "MyComp2.xml");
    }

    public void testContributionsWithDuplicateComponent() throws Exception {
        deployContrib("org.nuxeo.runtime.test.tests", "MyComp1.xml");
        deployContrib("org.nuxeo.runtime.test.tests", "MyComp2.xml");
        try {
            deployContrib("org.nuxeo.runtime.test.tests", "CopyOfMyComp2.xml");
            fail("An exception should have been raised.");
>>>>>>> 770eb7a0
        } catch (AssertionFailedError e) {
            // OK.
        }
        assertFalse("An exception should have been raised.", success);
    }
}<|MERGE_RESOLUTION|>--- conflicted
+++ resolved
@@ -29,33 +29,19 @@
  */
 public class RuntimeInitializationTest extends NXRuntimeTestCase {
 
-<<<<<<< HEAD
-    public void testContributions() {
-        deployContrib("MyComp1.xml");
-        deployContrib("MyComp2.xml");
-    }
-
-    // Deactivated for now since duplicate contributions are still allowed.
-    public void XXXtestContributionsWithDuplicateComponent() {
-        deployContrib("MyComp1.xml");
-        deployContrib("MyComp2.xml");
-        boolean success = false;
-        try {
-            deployContrib("CopyOfMyComp2.xml");
-            success = true;
-=======
     public void testContributions() throws Exception {
         deployContrib("org.nuxeo.runtime.test.tests", "MyComp1.xml");
         deployContrib("org.nuxeo.runtime.test.tests", "MyComp2.xml");
     }
 
-    public void testContributionsWithDuplicateComponent() throws Exception {
+    // Deactivated for now since duplicate contributions are still allowed.
+    public void XXXtestContributionsWithDuplicateComponent() throws Exception {
         deployContrib("org.nuxeo.runtime.test.tests", "MyComp1.xml");
         deployContrib("org.nuxeo.runtime.test.tests", "MyComp2.xml");
+        boolean success = false;
         try {
             deployContrib("org.nuxeo.runtime.test.tests", "CopyOfMyComp2.xml");
-            fail("An exception should have been raised.");
->>>>>>> 770eb7a0
+            success = true;
         } catch (AssertionFailedError e) {
             // OK.
         }
