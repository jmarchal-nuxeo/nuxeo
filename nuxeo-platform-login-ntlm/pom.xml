--- conflicted
+++ resolved
@@ -15,10 +15,6 @@
     Nuxeo Enterprise Platform: Plugin for Nuxeo5 authentication system to
     support NTLM authentication
   </description>
-<<<<<<< HEAD
-=======
-  <version>5.2-SNAPSHOT</version>
->>>>>>> 94c9cc79
 
   <dependencies>
 
