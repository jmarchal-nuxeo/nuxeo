/*
 * (C) Copyright 2006-2007 Nuxeo SAS (http://nuxeo.com/) and contributors.
 *
 * All rights reserved. This program and the accompanying materials
 * are made available under the terms of the GNU Lesser General Public License
 * (LGPL) version 2.1 which accompanies this distribution, and is available at
 * http://www.gnu.org/licenses/lgpl.html
 *
 * This library is distributed in the hope that it will be useful,
 * but WITHOUT ANY WARRANTY; without even the implied warranty of
 * MERCHANTABILITY or FITNESS FOR A PARTICULAR PURPOSE. See the GNU
 * Lesser General Public License for more details.
 *
 * Contributors:
 *     anguenot
 *
 * $Id: IndexingDocumentModelPrefetchedListener.java 29569 2008-01-23 14:42:42Z tdelprat $
 */

package org.nuxeo.ecm.platform.search.core.listener;

import java.io.Serializable;
import java.util.ArrayList;
import java.util.HashMap;
import java.util.List;
import java.util.Map;

import org.apache.commons.logging.Log;
import org.apache.commons.logging.LogFactory;
import org.nuxeo.ecm.core.api.CoreInstance;
import org.nuxeo.ecm.core.api.CoreSession;
import org.nuxeo.ecm.core.api.DocumentModel;
import org.nuxeo.ecm.core.api.DocumentModelFactory;
import org.nuxeo.ecm.core.api.DocumentModelList;
import org.nuxeo.ecm.core.api.event.CoreEvent;
import org.nuxeo.ecm.core.listener.AbstractEventListener;
import org.nuxeo.ecm.core.schema.SchemaManager;
import org.nuxeo.ecm.core.schema.types.Schema;
import org.nuxeo.ecm.core.search.api.backend.indexing.resources.ResolvedData;
import org.nuxeo.ecm.core.search.api.backend.indexing.resources.ResolvedResource;
import org.nuxeo.ecm.core.search.api.backend.indexing.resources.ResolvedResources;
import org.nuxeo.ecm.core.search.api.backend.indexing.resources.factory.BuiltinDocumentFields;
import org.nuxeo.ecm.core.search.api.backend.indexing.resources.impl.ResolvedDataImpl;
import org.nuxeo.ecm.core.search.api.backend.indexing.resources.impl.ResolvedResourceImpl;
import org.nuxeo.ecm.core.search.api.backend.indexing.resources.impl.ResolvedResourcesImpl;
import org.nuxeo.ecm.core.search.api.client.IndexingException;
import org.nuxeo.ecm.core.search.api.client.SearchService;
import org.nuxeo.ecm.core.search.api.client.common.SearchServiceDelegate;
import org.nuxeo.ecm.core.search.api.client.common.TypeManagerServiceDelegate;
import org.nuxeo.ecm.core.search.api.client.indexing.resources.IndexableResource;
import org.nuxeo.ecm.core.search.api.client.indexing.resources.IndexableResources;
import org.nuxeo.ecm.core.search.api.client.indexing.resources.document.impl.DocumentIndexableResourceImpl;
import org.nuxeo.ecm.core.search.api.client.indexing.resources.factory.IndexableResourceFactory;
import org.nuxeo.ecm.core.search.api.client.indexing.resources.factory.IndexableResourcesFactory;
import org.nuxeo.ecm.core.search.api.events.IndexingEventConf;
import org.nuxeo.ecm.core.search.api.indexing.resources.configuration.IndexableResourceConf;
import org.nuxeo.ecm.core.search.api.indexing.resources.configuration.IndexableResourceDataConf;
import org.nuxeo.ecm.core.search.api.indexing.resources.configuration.IndexableResourceDescriptor;
import org.nuxeo.ecm.core.search.api.indexing.resources.configuration.ResourceTypeDescriptor;
import org.nuxeo.ecm.core.search.api.indexing.resources.configuration.document.ResourceType;
import org.nuxeo.ecm.platform.events.api.EventMessage;

/**
 * Indexing document model prefetched core event istener.
 * 
 * <p>
 * Core event listener that takes care of document model prefetched data
 * indexing. This listener is useful to index in a synchronous way minimum
 * document model data so that document updates can show up directly after one
 * request
 * </p>
 * 
 * <p>
 * Perform and generate partial schema resolved resource generation in a
 * programatic way. Usually, this is performed search service side using XML
 * based contributions. The prefetch data are the minimum data needed for the
 * search based virtualn navigation tree can be displayed. As well, it will
 * compute search engine mandatory builtins.
 * </p>
 * 
 * <p>
 * The rest of the indexing will be done in an async way by a message driven
 * bean.
 * </p>
 * 
 * @see org.nuxeo.ecm.platform.search.ejb.SearchMessageListener
 * 
 * @author <a href="mailto:ja@nuxeo.com">Julien Anguenot</a>
 * 
 */
public class IndexingDocumentModelPrefetchedListener extends
        AbstractEventListener {

    private static final Log log = LogFactory.getLog(IndexingDocumentModelPrefetchedListener.class);

    private static final List<String> eventsToIgnore = new ArrayList<String>();

    private static SearchService searchService;

    private static SchemaManager typeManager;

    private static SearchService getSearchService() {
        if (searchService == null) {
            searchService = SearchServiceDelegate.getRemoteSearchService();
        }
        return searchService;
    }

    private static SchemaManager getTypeManager() {
        if (typeManager == null) {
            typeManager = TypeManagerServiceDelegate.getRemoteTypeManagerService();
        }
        return typeManager;
    }

    @Override
    public void notifyEvent(CoreEvent event) throws Exception {

        String eventId = event.getEventId();
        Object ob = event.getSource();

        if (!(ob instanceof DocumentModel)) {
            return;
        }

        DocumentModel dm = (DocumentModel) ob;

        if (dm.getContextData(EventMessage.BLOCK_SYNC_INDEXING) != null
<<<<<<< HEAD
                && (Boolean) dm.getContextData(EventMessage.BLOCK_SYNC_INDEXING) == true) {
            log.debug("sync indexing is blocked for doc "
                    + dm.getRef().toString());
=======
                && (Boolean) dm.getContextData(EventMessage.BLOCK_SYNC_INDEXING)) {
            log.debug("sync indexing is blocked for doc " + dm.getRef().toString());
>>>>>>> ad7835e5
            return;
        }

        SearchService service = getSearchService();
        // Check if the search service is active
        if (!service.isEnabled()) {
            log.debug("search service not enabled");
            return;
        }

        // Check if event need to be ignored
        if (eventsToIgnore != null && eventsToIgnore.contains(eventId)) {
            log.debug("not interested about event with id=" + eventId);
            return;
        }
        IndexingEventConf eventConf = service.getIndexingEventConfByName(eventId);
        if (eventConf == null) {
            log.debug("not interested about event with id=" + eventId);
            eventsToIgnore.add(eventId);
            return;
        }

        String action = eventConf.getAction();

        if (eventConf.getMode().equals(IndexingEventConf.ONLY_ASYNC)) {
            log.debug("Event with id=" + eventId
                    + " should only be processed in async");
            eventsToIgnore.add(eventId);
            return;
        }
        if (eventConf.getMode().equals(IndexingEventConf.NEVER)) {
            log.debug("Event with id=" + eventId
                    + " is desactivated for indexing");
            eventsToIgnore.add(eventId);
            return;
        }

        if (IndexingEventConf.INDEX.equals(action)
                || IndexingEventConf.RE_INDEX.equals(action)) {

            indexDocumentModelPrefetch(dm);
            if (("documentRestored".equals(event.getEventId()))
                    && (dm.isFolder())) {
                indexFirstLevelChildren(dm);
            }

        } else if (IndexingEventConf.UN_INDEX.equals(action)) {
            if (log.isDebugEnabled()) {
                log.debug("synchronous unindexing " + dm.getPath());
            }

            if (!eventConf.isRecursive()) {
                // Here, we only unindex synchronously @ depth = 0. The
                // sub-children
                // will be unindex asynchronously.
                service.deleteAggregatedResources(dm.getId());
            } else {
                // force sync recursive unindex
                service.unindex(dm);
            }
        }
    }

    protected void indexDocumentModelPrefetch(DocumentModel dm)
            throws IndexingException {
        SearchService service = getSearchService();
        Map<String, Serializable> prefetch = DocumentModelFactory.updatePrefetch(dm);

        // Check if the dm is indexable.
        // For now only based on explicit registration of the doc type
        // against the search service. (i.e : versus core type facet based)
        if (service.getIndexableDocTypeFor(dm.getType()) == null) {
            return;
        }

        String docTitle = (String) dm.getProperty("dublincore", "title");
        if (docTitle == null || docTitle.length() == 0) {
            // Create event generated by a session.createDocument
            // => the document is created but not yet populated
            // ==> do not index it
            log.debug("empty create call");
            return;
        }

        if (prefetch == null || prefetch.keySet().isEmpty()) {
            log.debug("Prefetch is null. Regular indexing scheduled for doc@"
                    + dm.getPathAsString());
            service.index(computeResourcesFor(dm), false);
        } else {
            log.debug("Scheduling prefetch only indexing for doc@"
                    + dm.getPathAsString());
            service.index(computePrefetchedResourcesFor(dm, prefetch));
        }

    }

    protected void indexFirstLevelChildren(DocumentModel doc) throws Exception {
        CoreSession session = CoreInstance.getInstance().getSession(
                doc.getSessionId());
        DocumentModelList children = session.getChildren(doc.getRef());
        for (DocumentModel child : children) {
            indexDocumentModelPrefetch(child);
        }
    }

    public static IndexableResources computeResourcesFor(DocumentModel dm) {
        return IndexableResourcesFactory.computeResourcesFor(dm,
                dm.getSessionId());
    }

    public static ResolvedResources computePrefetchedResourcesFor(
            DocumentModel dm, Map<String, Serializable> filters)
            throws IndexingException {

        searchService = getSearchService(); // ensure resolution
        Map<String, ResolvedResource> resources = new HashMap<String, ResolvedResource>();
        List<ResolvedData> data = new ArrayList<ResolvedData>();
        for (String k : filters.keySet()) {

            // Here the document model only supports schemaName + "." +
            // fieldName notation for prefix. If in the future we do support
            // XPath or prefixed notations then this code wll have to be
            // updated.
            String prefix = null;
            if (k.split("\\.").length == 2) {
                prefix = k.split("\\.")[0];
            } else {
                continue;
            }
            Schema schema = getTypeManager().getSchemaFromPrefix(prefix);
            if (schema == null) {
                schema = getTypeManager().getSchema(prefix);
            }
            if (schema == null) {
                continue;
            }

            // Perform and generate partial schema resolved resource generation
            // in a programatic way from the search service fields configuration
            // The prefetch data are the
            // minimum data needed for the search based virtual navigation tree
            // can be displayed.
            if (!resources.containsKey(prefix)) {
                resources.put(prefix, new ResolvedResourceImpl(dm.getId()));
                IndexableResourceConf conf = new IndexableResourceDescriptor(
                        schema.getName(), schema.getNamespace().prefix, true,
                        null, null, ResourceType.SCHEMA);
                IndexableResource proxy = new DocumentIndexableResourceImpl(dm,
                        conf, dm.getSessionId());
                resources.get(prefix).setIndexableResource(proxy);
            }
            IndexableResourceConf sConf = searchService.getIndexableResourceConfByName(
                    schema.getName(), true);
            if (sConf == null) {
                continue;
            }
            IndexableResourceDataConf dataConf = sConf.getIndexableFields().get(
                    k.split("\\.")[1]);
            if (dataConf == null) {
                continue;
            }
            resources.get(prefix).addIndexableData(
                    new ResolvedDataImpl(
                            dataConf.getIndexingName(),
                            dataConf.getIndexingAnalyzer(),
                            dataConf.getIndexingType(),
                            filters.get(k), // value
                            dataConf.isStored(), dataConf.isIndexed(),
                            dataConf.isMultiple(), dataConf.isSortable(),
                            dataConf.getSortOption(), dataConf.getTermVector(),
                            dataConf.isBinary(), null));
        }
        List<ResolvedResource> rresources = new ArrayList<ResolvedResource>();
        for (ResolvedResource resource : resources.values()) {
            rresources.add(resource);
        }

        // Compute builtins
        IndexableResourceConf bConf = getSearchService().getIndexableResourceConfByName(
                BuiltinDocumentFields.DOC_BUILTINS_RESOURCE_NAME, false);
        ResourceTypeDescriptor bDesc = getSearchService().getResourceTypeDescriptorByName(
                ResourceType.DOC_BUILTINS);
        IndexableResourceFactory factory = bDesc.getFactory();

        if (factory == null) {
            throw new IndexingException(
                    "Cannot find Nuxeo Core document builtins indexable resource factory ");
        }

        // XXX should be included with the others resoures. We need to fix
        // hardcoded stuffs backend side first relying on prefixed builtin prop
        // names.
        ResolvedResource rr = factory.resolveResourceFor(dm, bConf,
                dm.getSessionId());
        if (rr == null) {
            throw new IndexingException("Builtins are empty... Cancelling...");
        }
        data.addAll(rr.getIndexableData());

        // Construct the resulting resolved resource implementation.
        return new ResolvedResourcesImpl(dm.getId(), rresources, data,
                dm.getACP());
    }

}<|MERGE_RESOLUTION|>--- conflicted
+++ resolved
@@ -126,14 +126,8 @@
         DocumentModel dm = (DocumentModel) ob;
 
         if (dm.getContextData(EventMessage.BLOCK_SYNC_INDEXING) != null
-<<<<<<< HEAD
-                && (Boolean) dm.getContextData(EventMessage.BLOCK_SYNC_INDEXING) == true) {
-            log.debug("sync indexing is blocked for doc "
-                    + dm.getRef().toString());
-=======
                 && (Boolean) dm.getContextData(EventMessage.BLOCK_SYNC_INDEXING)) {
             log.debug("sync indexing is blocked for doc " + dm.getRef().toString());
->>>>>>> ad7835e5
             return;
         }
 
