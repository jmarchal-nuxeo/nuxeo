--- conflicted
+++ resolved
@@ -5,12 +5,7 @@
   <parent>
     <groupId>org.nuxeo.ecm.opensocial</groupId>
     <artifactId>nuxeo-opensocial-parent</artifactId>
-<<<<<<< HEAD
-    <version>5.4.0-SNAPSHOT</version>
-=======
     <version>5.3.2-APG-240-SNAPSHOT</version>
->>>>>>> 8a9829d3
-    <relativePath>../pom.xml</relativePath>
   </parent>
 
   <artifactId>nuxeo-opensocial-features</artifactId>
