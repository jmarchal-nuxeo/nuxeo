<?xml version="1.0"?>
<fragment>



  <extension target="application#MODULE">
    <module>
      <java>${bundle.fileName}</java>
    </module>
  </extension>

  <extension target="web#CONTEXT-PARAM">
    <context-param>
      <param-name>guice-modules</param-name>
      <param-value>
        org.nuxeo.opensocial.shindig.NuxeoPropertiesModule:
        org.nuxeo.opensocial.shindig.ProxyModule:
        org.nuxeo.opensocial.shindig.gadgets.NXGuiceModule:
        org.apache.shindig.social.core.config.SocialApiGuiceModule:
        org.nuxeo.opensocial.services.NuxeoServiceModule:
        org.nuxeo.opensocial.services.NuxeoCryptoModule:
<<<<<<< HEAD
        org.nuxeo.opensocial.shindig.gadgets.NXMakeRequestModule:
=======
        org.nuxeo.opensocial.shindig.gadgets.NXGadgetModule:
>>>>>>> 74ac5379
        org.apache.shindig.gadgets.oauth.OAuthModule:
        org.apache.shindig.common.cache.ehcache.EhCacheModule
    </param-value>
    </context-param>
  </extension>

  <extension target="web#AUTH-FILTER">
    <filter>
      <filter-name>authFilter</filter-name>
      <filter-class>org.apache.shindig.auth.AuthenticationServletFilter
      </filter-class>
    </filter>
  </extension>

  <extension target="web#LISTENER">
    <listener>
      <listener-class>
        org.nuxeo.opensocial.servlet.GuiceContextListener
      </listener-class>
    </listener>
  </extension>

  <extension target="web#FILTER-MAPPING">
    <filter-mapping>
      <filter-name>authFilter</filter-name>
      <url-pattern>/opensocial/social/*</url-pattern>
    </filter-mapping>

    <filter-mapping>
      <filter-name>authFilter</filter-name>
      <url-pattern>/opensocial/gadgets/ifr</url-pattern>
    </filter-mapping>

    <filter-mapping>
      <filter-name>authFilter</filter-name>
      <url-pattern>/opensocial/gadgets/makeRequest</url-pattern>
    </filter-mapping>
  </extension>

  <extension target="web#SERVLET">
    <!-- Render a Gadget -->
    <servlet>
      <servlet-name>xml-to-html</servlet-name>
      <servlet-class>
        org.apache.shindig.gadgets.servlet.GadgetRenderingServlet
    </servlet-class>
    </servlet>

    <!-- Proxy -->
    <servlet>
      <servlet-name>proxy</servlet-name>
      <servlet-class>
        org.apache.shindig.gadgets.servlet.ProxyServlet
    </servlet-class>
    </servlet>

    <servlet>
      <servlet-name>concat</servlet-name>
      <servlet-class>
        org.apache.shindig.gadgets.servlet.ConcatProxyServlet
    </servlet-class>
    </servlet>


    <!-- makeRequest -->
    <servlet>
      <servlet-name>makeRequest</servlet-name>
      <servlet-class>
        org.apache.shindig.gadgets.servlet.MakeRequestServlet
    </servlet-class>
    </servlet>


    <!-- OAuth callback -->
    <servlet>
      <servlet-name>oauthCallback</servlet-name>
      <servlet-class>
        org.apache.shindig.gadgets.servlet.OAuthCallbackServlet
    </servlet-class>
    </servlet>

    <!-- Metadata RPC -->
    <servlet>
      <servlet-name>metadata</servlet-name>
      <servlet-class>
        org.apache.shindig.gadgets.servlet.RpcServlet
    </servlet-class>
    </servlet>

    <!-- Serve gadgets RPC api -->
    <servlet>
      <servlet-name>gadgetsJsonRpcServlet</servlet-name>
      <servlet-class>
        org.apache.shindig.protocol.JsonRpcServlet
      </servlet-class>
      <init-param>
        <param-name>handlers</param-name>
        <param-value>org.apache.shindig.gadgets.handlers</param-value>
      </init-param>
    </servlet>

    <servlet>
      <servlet-name>gadgetsRestapiServlet</servlet-name>
      <servlet-class>
        org.apache.shindig.protocol.DataServiceServlet
      </servlet-class>
      <init-param>
        <param-name>handlers</param-name>
        <param-value>org.apache.shindig.gadgets.handlers</param-value>
      </init-param>
    </servlet>


    <!-- javascript serving -->
    <servlet>
      <servlet-name>js</servlet-name>
      <servlet-class>org.apache.shindig.gadgets.servlet.JsServlet
      </servlet-class>
    </servlet>

  </extension>

  <extension target="web#SERVLET-MAPPING">
    <servlet-mapping>
      <servlet-name>js</servlet-name>
      <url-pattern>/opensocial/gadgets/js/*</url-pattern>
    </servlet-mapping>

    <servlet-mapping>
      <servlet-name>proxy</servlet-name>
      <url-pattern>/opensocial/gadgets/proxy/*</url-pattern>
    </servlet-mapping>

    <servlet-mapping>
      <servlet-name>makeRequest</servlet-name>
      <url-pattern>/opensocial/gadgets/makeRequest</url-pattern>
    </servlet-mapping>

    <servlet-mapping>
      <servlet-name>concat</servlet-name>
      <url-pattern>/opensocial/gadgets/concat</url-pattern>
    </servlet-mapping>

    <servlet-mapping>
      <servlet-name>oauthCallback</servlet-name>
      <url-pattern>/opensocial/gadgets/oauthcallback</url-pattern>
    </servlet-mapping>

    <servlet-mapping>
      <servlet-name>xml-to-html</servlet-name>
      <url-pattern>/opensocial/gadgets/ifr</url-pattern>
    </servlet-mapping>

    <servlet-mapping>
      <servlet-name>metadata</servlet-name>
      <url-pattern>/opensocial/gadgets/metadata</url-pattern>
    </servlet-mapping>

    <servlet-mapping>
      <servlet-name>gadgetsRestapiServlet</servlet-name>
      <url-pattern>/opensocial/social/rest/*</url-pattern>
    </servlet-mapping>

    <servlet-mapping>
      <servlet-name>gadgetsJsonRpcServlet</servlet-name>
      <url-pattern>/opensocial/social/rpc/*</url-pattern>
    </servlet-mapping>
  </extension>
</fragment><|MERGE_RESOLUTION|>--- conflicted
+++ resolved
@@ -15,15 +15,11 @@
       <param-value>
         org.nuxeo.opensocial.shindig.NuxeoPropertiesModule:
         org.nuxeo.opensocial.shindig.ProxyModule:
-        org.nuxeo.opensocial.shindig.gadgets.NXGuiceModule:
+        org.apache.shindig.gadgets.DefaultGuiceModule:
         org.apache.shindig.social.core.config.SocialApiGuiceModule:
         org.nuxeo.opensocial.services.NuxeoServiceModule:
         org.nuxeo.opensocial.services.NuxeoCryptoModule:
-<<<<<<< HEAD
-        org.nuxeo.opensocial.shindig.gadgets.NXMakeRequestModule:
-=======
         org.nuxeo.opensocial.shindig.gadgets.NXGadgetModule:
->>>>>>> 74ac5379
         org.apache.shindig.gadgets.oauth.OAuthModule:
         org.apache.shindig.common.cache.ehcache.EhCacheModule
     </param-value>
