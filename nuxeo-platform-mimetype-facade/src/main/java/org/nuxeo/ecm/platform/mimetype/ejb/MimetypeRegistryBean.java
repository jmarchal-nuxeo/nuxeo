--- conflicted
+++ resolved
@@ -67,16 +67,20 @@
         return getService().getMimetypeFromFile(file);
     }
 
-    @Deprecated // use getMimetypeFromBlob instead (and better with StreamingBlob)
+    @Deprecated
+    // use getMimetypeFromBlob instead (and better with StreamingBlob)
     public String getMimetypeFromStream(InputStream stream)
             throws MimetypeNotFoundException, MimetypeDetectionException {
         return getService().getMimetypeFromStream(stream);
     }
 
-    @Deprecated // use getMimetypeFromBlobWithDefault instead (and better with StreamingBlob)
+    @Deprecated
+    // use getMimetypeFromBlobWithDefault instead (and better with
+    // StreamingBlob)
     public String getMimetypeFromStreamWithDefault(InputStream is,
             String defaultMimetype) throws MimetypeDetectionException {
-        return getService().getMimetypeFromStreamWithDefault(is, defaultMimetype);
+        return getService().getMimetypeFromStreamWithDefault(is,
+                defaultMimetype);
     }
 
     public String getMimetypeFromBlob(Blob blob)
@@ -86,13 +90,15 @@
 
     public String getMimetypeFromBlobWithDefault(Blob blob,
             String defaultMimetype) throws MimetypeDetectionException {
-        return getService().getMimetypeFromBlobWithDefault(blob, defaultMimetype);
+        return getService().getMimetypeFromBlobWithDefault(blob,
+                defaultMimetype);
     }
 
     public String getMimetypeFromFilenameAndBlobWithDefault(String filename,
-            Blob blob, String defaultMimetype) throws MimetypeDetectionException {
-        return getService().getMimetypeFromFilenameAndBlobWithDefault(filename, blob,
-                defaultMimetype);
+            Blob blob, String defaultMimetype)
+            throws MimetypeDetectionException {
+        return getService().getMimetypeFromFilenameAndBlobWithDefault(filename,
+                blob, defaultMimetype);
     }
 
     // to be removed !!!!
@@ -122,8 +128,6 @@
         ((MimetypeRegistryService) getService()).unregisterFileExtension(extension);
     }
 
-<<<<<<< HEAD
-=======
     public Blob updateMimetype(Blob blob, String filename)
             throws MimetypeDetectionException {
         return getService().updateMimetype(blob, filename);
@@ -133,5 +137,4 @@
         return getService().updateMimetype(blob);
     }
 
->>>>>>> 4058e673
 }