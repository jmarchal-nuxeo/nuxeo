/*
 * (C) Copyright 2006-2009 Nuxeo SA (http://nuxeo.com/) and contributors.
 *
 * All rights reserved. This program and the accompanying materials
 * are made available under the terms of the GNU Lesser General Public License
 * (LGPL) version 2.1 which accompanies this distribution, and is available at
 * http://www.gnu.org/licenses/lgpl.html
 *
 * This library is distributed in the hope that it will be useful,
 * but WITHOUT ANY WARRANTY; without even the implied warranty of
 * MERCHANTABILITY or FITNESS FOR A PARTICULAR PURPOSE. See the GNU
 * Lesser General Public License for more details.
 *
 * Contributors:
 *     Bogdan Stefanescu
 *     Florent Guillaume
 */

package org.nuxeo.ecm.core.api;

import java.io.IOException;
import java.io.InputStream;
import java.io.Serializable;
import java.security.Principal;
import java.util.ArrayList;
import java.util.Arrays;
import java.util.Collection;
import java.util.Collections;
import java.util.Comparator;
import java.util.HashMap;
import java.util.Iterator;
import java.util.List;
import java.util.Map;
import java.util.Map.Entry;

import org.apache.commons.logging.Log;
import org.apache.commons.logging.LogFactory;
import org.nuxeo.common.collections.ScopeType;
import org.nuxeo.common.collections.ScopedMap;
import org.nuxeo.common.utils.IdUtils;
import org.nuxeo.common.utils.Null;
import org.nuxeo.common.utils.Path;
import org.nuxeo.ecm.core.CoreService;
import org.nuxeo.ecm.core.NXCore;
import org.nuxeo.ecm.core.api.event.CoreEventConstants;
import org.nuxeo.ecm.core.api.event.DocumentEventCategories;
import org.nuxeo.ecm.core.api.event.DocumentEventTypes;
import org.nuxeo.ecm.core.api.facet.VersioningDocument;
import org.nuxeo.ecm.core.api.impl.DocsQueryProviderDef;
import org.nuxeo.ecm.core.api.impl.DocumentModelIteratorImpl;
import org.nuxeo.ecm.core.api.impl.DocumentModelListImpl;
import org.nuxeo.ecm.core.api.impl.FacetFilter;
import org.nuxeo.ecm.core.api.impl.UserPrincipal;
import org.nuxeo.ecm.core.api.impl.VersionModelImpl;
import org.nuxeo.ecm.core.api.model.DocumentPart;
import org.nuxeo.ecm.core.api.model.impl.DocumentPartImpl;
import org.nuxeo.ecm.core.api.operation.Operation;
import org.nuxeo.ecm.core.api.operation.OperationHandler;
import org.nuxeo.ecm.core.api.operation.ProgressMonitor;
import org.nuxeo.ecm.core.api.operation.Status;
import org.nuxeo.ecm.core.api.security.ACP;
import org.nuxeo.ecm.core.api.security.SecurityConstants;
import org.nuxeo.ecm.core.api.security.SecuritySummaryEntry;
import org.nuxeo.ecm.core.api.security.UserEntry;
import org.nuxeo.ecm.core.api.security.impl.ACPImpl;
import org.nuxeo.ecm.core.api.security.impl.UserEntryImpl;
import org.nuxeo.ecm.core.event.Event;
import org.nuxeo.ecm.core.event.EventService;
import org.nuxeo.ecm.core.event.impl.DocumentEventContext;
import org.nuxeo.ecm.core.lifecycle.LifeCycleConstants;
import org.nuxeo.ecm.core.lifecycle.LifeCycleEventTypes;
import org.nuxeo.ecm.core.lifecycle.LifeCycleException;
import org.nuxeo.ecm.core.lifecycle.LifeCycleService;
import org.nuxeo.ecm.core.model.Document;
import org.nuxeo.ecm.core.model.DocumentIterator;
import org.nuxeo.ecm.core.model.DocumentVersionProxy;
import org.nuxeo.ecm.core.model.NoSuchDocumentException;
import org.nuxeo.ecm.core.model.PathComparator;
import org.nuxeo.ecm.core.model.Property;
import org.nuxeo.ecm.core.model.Session;
import org.nuxeo.ecm.core.query.FilterableQuery;
import org.nuxeo.ecm.core.query.Query;
import org.nuxeo.ecm.core.query.QueryFilter;
import org.nuxeo.ecm.core.query.QueryParseException;
import org.nuxeo.ecm.core.query.QueryResult;
import org.nuxeo.ecm.core.repository.RepositoryInitializationHandler;
import org.nuxeo.ecm.core.schema.DocumentType;
import org.nuxeo.ecm.core.schema.NXSchema;
import org.nuxeo.ecm.core.schema.PrefetchInfo;
import org.nuxeo.ecm.core.schema.types.Field;
import org.nuxeo.ecm.core.schema.types.Schema;
import org.nuxeo.ecm.core.security.SecurityService;
import org.nuxeo.ecm.core.utils.SIDGenerator;
import org.nuxeo.ecm.core.versioning.DocumentVersion;
import org.nuxeo.ecm.core.versioning.DocumentVersionIterator;
import org.nuxeo.runtime.api.Framework;
import org.nuxeo.runtime.services.streaming.InputStreamSource;
import org.nuxeo.runtime.services.streaming.StreamManager;

/**
 * Abstract implementation of the client interface.
 * <p>
 * This handles all the aspects that are independent on the final implementation
 * (like running inside a J2EE platform or not).
 * <p>
 * The only aspect not implemented is the session management that should be
 * handled by subclasses.
 *
 * @author Bogdan Stefanescu
 * @author Florent Guillaume
 */
public abstract class AbstractSession implements CoreSession,
        SecurityConstants, OperationHandler, Serializable {

    public static final NuxeoPrincipal ANONYMOUS = new UserPrincipal(
            "anonymous");

    public static final NuxeoPrincipal ADMINISTRATOR = new UserPrincipal(
            SecurityConstants.ADMINISTRATOR);

    private static final Log log = LogFactory.getLog(CoreSession.class);

    private static final long serialVersionUID = 6585443198474361876L;

    private static final Comparator<? super Document> pathComparator = new PathComparator();

    // the repository name
    protected String repositoryName;

    protected Map<String, Serializable> sessionContext;

    /**
     * Private access to protected it again direct access since this field is lazy loaded.
     * You must use {@link #getEventService()} to get the service
     */
    private transient EventService eventService;

    /**
     * Used to check permissions.
     */
    private transient SecurityService securityService;

    protected SecurityService getSecurityService() {
        if (securityService == null) {
            securityService = NXCore.getSecurityService();
        }
        return securityService;
    }

    /**
     * Used to resolve core documents based on session.
     */
    protected final DocumentResolver documentResolver = new DocumentResolver();

    private String sessionId;

    /**
     * Gets the current session based on the client session id.
     *
     * @return the repository session
     * @throws ClientException
     */
    protected abstract Session getSession() throws ClientException;

    public String connect(String repositoryName,
            Map<String, Serializable> context) throws ClientException {
        if (null == context) {
            context = new HashMap<String, Serializable>();
        }

        if (sessionId != null) {
            throw new AlreadyConnectedException();
        }
        this.repositoryName = repositoryName;
        sessionContext = context;
        // this session is valid until the disconnect method is called
        sessionId = createSessionId();
        sessionContext.put("SESSION_ID", sessionId);
        // register this session locally -> this way document models can
        // retrieve
        // their session on the server side
        CoreInstance.getInstance().registerSession(sessionId, this);

        // <------------ begin repository initialization
        // we need to initialize the repository if this is the first time it is
        // accessed in this JVM session
        // for this we get the session and test if the "REPOSITORY_FIRST_ACCESS"
        // is set after the session is created
        // we need to synchronize the call to be sure we initialize only once.
        synchronized (AbstractSession.class) {
            Session session = getSession(); // force the creation of the
            // underlying session
            if (sessionContext.remove("REPOSITORY_FIRST_ACCESS") != null) {
                // this is the first time we access the repository in this JVM
                // notify the InitializationHandler if any.
                RepositoryInitializationHandler handler = RepositoryInitializationHandler.getInstance();
                if (handler != null) {
                    // change principal to give all rights
                    Principal ctxPrincipal = (Principal) sessionContext.get("principal");
                    try {
                        // change current principal to give all right to the
                        // handler
                        // FIXME : this should be fixed by using SystemPrincipal
                        // -> we must synchronize this with SecurityService
                        // check
                        sessionContext.put("principal", new SimplePrincipal(
                                "system"));
                        try {
                            handler.initializeRepository(this);
                            session.save();
                        } catch (ClientException e) {
                            // shouldn't remove the root? ... to restart with an
                            // empty repository
                            log.error("Failed to initialize repository content , e");
                        } catch (DocumentException e) {
                            log.error("Unable to save session after repository init : "
                                    + e.getMessage());
                        }
                    } finally {
                        sessionContext.remove("principal");
                        if (ctxPrincipal != null) { // restore principal
                            sessionContext.put("principal",
                                    (Serializable) ctxPrincipal);
                        }
                    }
                }
            }
        }
        // <------------- end repository intialization

        return sessionId;
    }

    /**
     * Default implementation for session ID generation.
     * <p>
     * The ID has the following format:
     * &lt;repository-name&gt;-&lt;JVM-Unique-ID&gt; where the JVM-Unique-ID is
     * an unique ID on a running JVM and repository-name is a used to avoid name
     * clashes with sessions on different machines (the repository name should
     * be unique in the system)
     *
     * <ul>
     * <li>A is the repository name (which uniquely identifies the repository
     * in the system)
     * <li>B is the time of the session creation in milliseconds
     * </ul>
     *
     * @return
     */
    protected String createSessionId() {
        return repositoryName + '-' + SIDGenerator.next();
    }

    public DocumentType getDocumentType(String type) {
        return NXSchema.getSchemaManager().getDocumentType(type);
    }

    /**
     * Utility method to generate VersionModel labels.
     *
     * @return the String representation of an auto-incremented counter that not
     *         used in any label of docRef
     * @throws ClientException
     */
    public String generateVersionLabelFor(DocumentRef docRef)
            throws ClientException {
        // find the biggest label that is castable to an int
        int max = 0;
        for (VersionModel version : getVersionsForDocument(docRef)) {
            try {
                int current = Integer.parseInt(version.getLabel());
                max = current > max ? current : max;
            } catch (NumberFormatException e) {
                // ignore labels that are not parsable as int
            }
        }
        return Integer.toString(max + 1);
    }

    public String getSessionId() {
        return sessionId;
    }

    public Principal getPrincipal() {
        return ANONYMOUS;
    }

    protected final void checkPermission(Document doc, String permission)
            throws DocumentSecurityException, DocumentException {
        if (!hasPermission(doc, permission)) {
            throw new DocumentSecurityException("Privilege '" + permission
                    + "' is not granted to '" + getPrincipal().getName() + "'");
        }
    }

    protected Map<String, Serializable> getContextMapEventInfo(DocumentModel doc) {
        Map<String, Serializable> options = new HashMap<String, Serializable>();
        if (doc != null) {
            ScopedMap ctxData = doc.getContextData();
            if (ctxData != null) {
                options.putAll(ctxData.getDefaultScopeValues());
                options.putAll(ctxData.getScopeValues(ScopeType.REQUEST));
            }
        }
        return options;
    }

    public DocumentEventContext newEventContext(DocumentModel source) {
        DocumentEventContext ctx = new DocumentEventContext(this, getPrincipal(), source);
        ctx.setProperty(CoreEventConstants.REPOSITORY_NAME, repositoryName);
        ctx.setProperty(CoreEventConstants.SESSION_ID, sessionId);
        return ctx;
    }

    public EventService getEventService() {
        if (eventService == null) {
            try {
                eventService = Framework.getLocalService(EventService.class);
            } catch (Exception e) {
                throw new Error("Nuxeo is missconfigured - Core Event Service was not found");
            }
        }
        return eventService;
    }

    public void fireEvent(Event event) throws ClientException {
        getEventService().fireEvent(event);
    }

    @SuppressWarnings("unchecked")
    protected void notifyEvent(String eventId, DocumentModel source,
            Map<String, Serializable> options, String category, String comment,
            boolean withLifeCycle) throws ClientException {

        DocumentEventContext ctx = new DocumentEventContext(this, getPrincipal(), source);

        // compatibility with old code (< 5.2.M4) - import info from old event model
        if (options != null) {
            ctx.setProperties(options);
        }
        ctx.setProperty(CoreEventConstants.REPOSITORY_NAME, repositoryName);
        ctx.setProperty(CoreEventConstants.SESSION_ID, sessionId);
        // Document life cycle
        if (source != null && withLifeCycle) {
            String currentLifeCycleState = null;
            try {
                currentLifeCycleState = source.getCurrentLifeCycleState();
            } catch (ClientException err) {
                // FIXME no lifecycle -- this shouldn't generated an
                // exception (and ClientException logs the spurious error)
            }
            ctx.setProperty(CoreEventConstants.DOC_LIFE_CYCLE,
                    currentLifeCycleState);
        }
        if (comment != null) {
            ctx.setProperty("comment", comment);
        }
        ctx.setProperty("category", category == null ?
                DocumentEventCategories.EVENT_DOCUMENT_CATEGORY : category);
        // compat code: mark SAVE event as a commit event
        Event event = ctx.newEvent(eventId);
        if (DocumentEventTypes.SESSION_SAVED.equals(eventId)) {
            event.setIsCommitEvent(true);
        }
        // compat code: set isLocal on event if JMS is blocked
        if (source != null) {
            Boolean blockJms = (Boolean)source.getContextData("BLOCK_JMS_PRODUCING");
            if (blockJms != null  && blockJms) {
                event.setLocal(true);
            }
        }
        fireEvent(event);
    }

    /**
     * Copied from obsolete VersionChangeNotifier
     *
     * Sends change notifications to core event listeners. The event contains
     * info with older document (before version change) and newer doc (current
     * document).
     *
     * @param oldDocument
     * @param newDocument
     * @param options additional info to pass to the event
     */
    protected void notifyVersionChange(DocumentModel oldDocument,
            DocumentModel newDocument, Map<String, Serializable> options) throws ClientException {
        final Map<String, Serializable> info = new HashMap<String, Serializable>();
        if (options != null) {
            info.putAll(options);
        }
        info.put(VersioningChangeNotifier.EVT_INFO_NEW_DOC_KEY, newDocument);
        info.put(VersioningChangeNotifier.EVT_INFO_OLD_DOC_KEY, oldDocument);
        notifyEvent(VersioningChangeNotifier.CORE_EVENT_ID_VERSIONING_CHANGE,
                newDocument, info, DocumentEventCategories.EVENT_CLIENT_NOTIF_CATEGORY,
                null, false);
    }

    public boolean hasPermission(DocumentRef docRef, String permission)
            throws ClientException {
        try {
            Session session = getSession();
            Document doc = DocumentResolver.resolveReference(session, docRef);
            return hasPermission(doc, permission);
        } catch (DocumentException e) {
            throw new ClientException("Failed to resolve document ref: "
                    + docRef.toString(), e);
        }
    }

    protected final boolean hasPermission(Document doc, String permission)
            throws DocumentException {
        // TODO: optimize this - usually ACP is already available when calling
        // this method.
        // -> cache ACP at securitymanager level or try to reuse the ACP when it
        // is known
        return getSecurityService().checkPermission(doc, getPrincipal(),
                permission);
        // return doc.getSession().getSecurityManager().checkPermission(doc,
        // getPrincipal().getName(), permission);
    }

    protected final Document resolveReference(DocumentRef docRef)
            throws DocumentException, ClientException {
        return DocumentResolver.resolveReference(getSession(), docRef);
    }

    /**
     * Gets the document model for the given core document.
     * <p>
     * If no schemas are specified (schemas are null) use the default schemas as
     * configured in the document type manager.
     *
     * @param doc the document
     * @param schemas the schemas if any, null otherwise
     * @return the document model
     * @throws ClientException
     */
    protected DocumentModel readModel(Document doc, String[] schemas)
            throws ClientException {
        try {
            return DocumentModelFactory.createDocumentModel(doc, schemas);
        } catch (DocumentException e) {
            throw new ClientException("Failed to create document model", e);
        }
    }

    /**
     * Writes the model as modified by the used in the corresponding document.
     *
     * @param doc the document where to write the changes
     * @param docModel the model containing the changes
     * @returns the newly read document model.
     * @throws DocumentException
     */
    protected DocumentModel writeModel_OLD(Document doc, DocumentModel docModel)
            throws DocumentException, ClientException {
        // get loaded data models
        boolean changed = false;
        Collection<DataModel> dataModels = docModel.getDataModelsCollection();
        for (DataModel dataModel : dataModels) {
            if (dataModel.isDirty()) {
                Collection<String> fields = dataModel.getDirtyFields();
                for (String field : fields) {
                    Object data = dataModel.getData(field);
                    doc.setPropertyValue(field, data);
                    changed = true;
                }
            }
        }

        if (changed) {
            doc.setDirty(true);
        }
        DocumentModel newModel = readModel(doc, null);
        newModel.copyContextData(docModel);
        return newModel;
    }

    protected DocumentModel writeModel(Document doc, DocumentModel docModel)
            throws DocumentException, ClientException {
        // get loaded data models
        boolean changed = false;
        DocumentPart[] parts = docModel.getParts();
        for (DocumentPart part : parts) {
            if (part.isDirty()) {
                try {
                    doc.writeDocumentPart(part);
                } catch (ClientException e) {
                    throw e;
                } catch (DocumentException e) {
                    throw e;
                } catch (Exception e) {
                    throw new ClientException("failed to write document part",
                            e);
                }
                changed = true;
            }
        }

        if (changed) {
            doc.setDirty(true);
        }
        // TODO: here we can optimize document part doesn't need to be read
        DocumentModel newModel = readModel(doc, null);
        newModel.copyContextData(docModel);
        return newModel;
    }

    protected void writeDocumentPart(DocumentPart part) {
        part.iterator();
    }

    public DocumentModel copy(DocumentRef src, DocumentRef dst, String name)
            throws ClientException {
        try {
            Document srcDoc = resolveReference(src);
            Document dstDoc = resolveReference(dst);
            checkPermission(dstDoc, ADD_CHILDREN);

            DocumentModel srcDocModel = readModel(srcDoc, null);
            notifyEvent(DocumentEventTypes.ABOUT_TO_COPY, srcDocModel, null,
                    null, null, true);

            Document doc = getSession().copy(srcDoc, dstDoc, name);
            if (doc.isLocked()) { // if we copy a locked document - the new
                // document will be locked too! - fixing
                // this
                doc.unlock();
            }

            Map<String, Serializable> options = new HashMap<String, Serializable>();

            // notify document created by copy
            DocumentModel docModel = readModel(doc, null);

            String comment = srcDoc.getRepository().getName() + ':'
                    + src.toString();
            notifyEvent(DocumentEventTypes.DOCUMENT_CREATED_BY_COPY, docModel,
                    options, null, comment, true);
            docModel = writeModel(doc, docModel);

            // notify document copied
            comment = doc.getRepository().getName() + ':'
                    + docModel.getRef().toString();

            notifyEvent(DocumentEventTypes.DOCUMENT_DUPLICATED, srcDocModel,
                    options, null, comment, true);

            return docModel;
        } catch (DocumentException e) {
            throw new ClientException("Failed to copy document: "
                    + e.getMessage(), e);
        }
    }

    public List<DocumentModel> copy(List<DocumentRef> src, DocumentRef dst)
            throws ClientException {
        List<DocumentModel> newDocuments = new ArrayList<DocumentModel>();

        for (DocumentRef ref : src) {
            newDocuments.add(copy(ref, dst, null));
        }

        return newDocuments;
    }

    public DocumentModel copyProxyAsDocument(DocumentRef src, DocumentRef dst,
            String name) throws ClientException {
        try {
            Document srcDoc = resolveReference(src);
            if (!srcDoc.isProxy()) {
                return copy(src, dst, name);
            }
            Document dstDoc = resolveReference(dst);
            checkPermission(dstDoc, WRITE);

            // create a new document using the expanded proxy
            DocumentModel srcDocModel = readModel(srcDoc, null);
            String docName = (name != null) ? name : srcDocModel.getName();
            DocumentModel docModel = createDocumentModel(dstDoc.getPath(),
                    docName, srcDocModel.getType());
            docModel.copyContent(srcDocModel);
            notifyEvent(DocumentEventTypes.ABOUT_TO_COPY, srcDocModel, null,
                    null, null, true);
            docModel = createDocument(docModel);
            Document doc = resolveReference(docModel.getRef());

            Map<String, Serializable> options = new HashMap<String, Serializable>();
            // notify document created by copy
            String comment = srcDoc.getRepository().getName() + ':'
                    + src.toString();
            notifyEvent(DocumentEventTypes.DOCUMENT_CREATED_BY_COPY, docModel,
                    options, null, comment, true);

            // notify document copied
            comment = doc.getRepository().getName() + ':'
                    + docModel.getRef().toString();
            notifyEvent(DocumentEventTypes.DOCUMENT_DUPLICATED, srcDocModel,
                    options, null, comment, true);

            return docModel;
        } catch (DocumentException e) {
            throw new ClientException("Failed to copy document: "
                    + e.getMessage(), e);
        }
    }

    public List<DocumentModel> copyProxyAsDocument(List<DocumentRef> src,
            DocumentRef dst) throws ClientException {
        List<DocumentModel> newDocuments = new ArrayList<DocumentModel>();

        for (DocumentRef ref : src) {
            newDocuments.add(copyProxyAsDocument(ref, dst, null));
        }

        return newDocuments;
    }

    public DocumentModel move(DocumentRef src, DocumentRef dst, String name)
            throws ClientException {
        try {
            Document srcDoc = resolveReference(src);
            Document dstDoc = resolveReference(dst);
            checkPermission(dstDoc, ADD_CHILDREN);
            checkPermission(srcDoc.getParent(), REMOVE_CHILDREN);
            checkPermission(srcDoc, REMOVE);

            DocumentModel srcDocModel = readModel(srcDoc, null);
            notifyEvent(DocumentEventTypes.ABOUT_TO_MOVE, srcDocModel, null,
                    null, null, true);

            String comment = srcDoc.getRepository().getName() + ':'
                    + srcDoc.getParent().getUUID();

            if (name == null) {
                name = srcDoc.getName();
            }
            name = generateDocumentName(dstDoc, name);
            Document doc = getSession().move(srcDoc, dstDoc, name);

            // notify document moved
            DocumentModel docModel = readModel(doc, null);
            Map<String, Serializable> options = new HashMap<String, Serializable>();
            options.put(CoreEventConstants.PARENT_PATH,
                    srcDocModel.getParentRef());
            notifyEvent(DocumentEventTypes.DOCUMENT_MOVED, docModel, options,
                    null, comment, true);

            return docModel;
        } catch (DocumentException e) {
            throw new ClientException("Failed to move document: "
                    + e.getMessage(), e);
        }
    }

    public void move(List<DocumentRef> src, DocumentRef dst)
            throws ClientException {
        for (DocumentRef ref : src) {
            move(ref, dst, null);
        }
    }

    public ACP getACP(DocumentRef docRef) throws ClientException {
        try {
            Document doc = resolveReference(docRef);
            checkPermission(doc, READ_SECURITY);
            return getSession().getSecurityManager().getMergedACP(doc);
        } catch (DocumentException e) {
            throw new ClientException("Failed to get acp", e);
        }
    }

    public void setACP(DocumentRef docRef, ACP newAcp, boolean overwrite)
            throws ClientException {
        try {
            Document doc = resolveReference(docRef);
            checkPermission(doc, WRITE_SECURITY);
            DocumentModel docModel = readModel(doc, null);

            Map<String, Serializable> options = new HashMap<String, Serializable>();
            options.put(CoreEventConstants.OLD_ACP, (Serializable)docModel.getACP().clone());
            options.put(CoreEventConstants.NEW_ACP, (Serializable)newAcp.clone());

            notifyEvent(DocumentEventTypes.BEFORE_DOC_SECU_UPDATE, docModel,
                    options, null, null, true);
            getSession().getSecurityManager().setACP(doc, newAcp, overwrite);
            docModel = readModel(doc, null);
            notifyEvent(DocumentEventTypes.DOCUMENT_SECURITY_UPDATED, docModel,
                    options, null, null, true);
        } catch (DocumentException e) {
            throw new ClientException("Failed to set acp", e);
        }
    }

    public void cancel() throws ClientException {
        try {
            getSession().cancel();
        } catch (DocumentException e) {
            throw new ClientException("Failed to cancel session", e);
        }
    }

    private DocumentModel createDocumentModelFromTypeName(String typeName,
            Map<String, Serializable> options) throws ClientException {
        try {
            DocumentType docType = getSession().getTypeManager().getDocumentType(
                    typeName);
            if (docType == null) {
                throw new ClientException(typeName
                        + " is not a registered core type");
            }
            DocumentModel docModel = DocumentModelFactory.createDocumentModel(
                    sessionId, docType);
            if (options == null) {
                options = new HashMap<String, Serializable>();
            }
            // do not forward this event on the JMS Bus
            options.put("BLOCK_JMS_PRODUCING", true);
            notifyEvent(DocumentEventTypes.EMPTY_DOCUMENTMODEL_CREATED,
                    docModel, options, null, null, false);
            return docModel;
        } catch (DocumentException e) {
            throw new ClientException("Failed to create document model", e);
        }
    }

    public DocumentModel createDocumentModel(String typeName)
            throws ClientException {
        Map<String, Serializable> options = new HashMap<String, Serializable>();
        return createDocumentModelFromTypeName(typeName, options);
    }

    public DocumentModel createDocumentModel(String parentPath, String id,
            String typeName) throws ClientException {
        Map<String, Serializable> options = new HashMap<String, Serializable>();
        options.put(CoreEventConstants.PARENT_PATH, parentPath);
        options.put(CoreEventConstants.DOCUMENT_MODEL_ID, id);
        DocumentModel model = createDocumentModelFromTypeName(typeName, options);
        model.setPathInfo(parentPath, id);
        return model;
    }

    public DocumentModel createDocumentModel(String typeName,
            Map<String, Object> options) throws ClientException {

        Map<String, Serializable> serializableOptions = new HashMap<String, Serializable>();

        for (Entry<String, Object> entry : options.entrySet()) {
            serializableOptions.put(entry.getKey(), (Serializable)entry.getValue());
        }
        return createDocumentModelFromTypeName(typeName, serializableOptions);
    }

    public DocumentModel createDocument(DocumentModel docModel)
            throws ClientException {
        String name = docModel.getName();
        String typeName = docModel.getType();
        DocumentRef parentRef = docModel.getParentRef();
        if (typeName == null) {
            throw new ClientException(String.format(
                    "cannot create document '%s' with undefined type name",
                    docModel.getTitle()));
        }
        if (parentRef == null) {
            throw new ClientException(
                    String.format(
                            "cannot create document '%s' with undefined reference to parent document",
                            docModel.getTitle()));
        }
        try {
            Document folder = resolveReference(parentRef);
            checkPermission(folder, ADD_CHILDREN);

            // get initial life cycle state info
            String initialLifecycleState = null;
            Object lifecycleStateinfo = docModel.getContextData(LifeCycleConstants.INITIAL_LIFECYCLE_STATE_OPTION_NAME);
            if (lifecycleStateinfo instanceof String) {
                initialLifecycleState = (String) lifecycleStateinfo;
            }

            Map<String, Serializable> options = getContextMapEventInfo(docModel);
            notifyEvent(DocumentEventTypes.ABOUT_TO_CREATE, docModel, options,
                    null, null, false); // no lifecycle yet
            name = generateDocumentName(folder, name);
            Document doc = folder.addChild(name, typeName);

            // init document life cycle
            LifeCycleService service = NXCore.getLifeCycleService();
            if (service != null) {
                try {
                    service.initialize(doc, initialLifecycleState);
                } catch (Exception e) {
                    throw new ClientException(
                            "Failed to initialize document lifecycle", e);
                }
            } else {
                log.debug("No lifecycle service registered");
            }

            // init document with data from doc model
            docModel = writeModel(doc, docModel);

            // re-read docmodel
            notifyEvent(DocumentEventTypes.DOCUMENT_CREATED, docModel, options,
                    null, null, true);
            docModel = writeModel(doc, docModel);

            return docModel;
        } catch (DocumentException e) {
            throw new ClientException("Failed to create document " + name, e);
        }
    }

    /**
     * Generate a non-null unique name within given parent's children.
     * <p>
     * If name is null, a name is generated. If name is already used, a random
     * suffix is appended to it.
     *
     * @param parent
     * @param name
     * @return a unique name within given parent's children
     */
    public String generateDocumentName(Document parent, String name)
            throws DocumentException {
        if (name == null || name.length() == 0) {
            name = IdUtils.generateStringId();
        }
        if (parent.hasChild(name)) {
            name += '.' + String.valueOf(System.currentTimeMillis());
        }
        return name;
    }

    public DocumentModel[] createDocument(DocumentModel[] docModels)
            throws ClientException {
        DocumentModel[] models = new DocumentModel[docModels.length];
        int i = 0;
        // TODO: optimize this (do not call at each iteration createDocument())
        for (DocumentModel docModel : docModels) {
            models[i++] = createDocument(docModel);
        }
        return models;
    }

    public abstract boolean isSessionAlive();

    public void disconnect() throws ClientException {
        if (isSessionAlive()) {
            getSession().dispose();
        }
        if (sessionId != null) {
            CoreInstance.getInstance().unregisterSession(sessionId);
        }
        sessionContext = null;
        sessionId = null;
        repositoryName = null;
    }

    public boolean exists(DocumentRef docRef) throws ClientException {
        try {
            Document doc = resolveReference(docRef);
            return hasPermission(doc, BROWSE);
        } catch (NoSuchDocumentException e) {
            return false;
        } catch (DocumentException e) {
            throw new ClientException("Failed to check existence of " + docRef,
                    e);
        }
    }

    public DocumentModel getChild(DocumentRef parent, String name)
            throws ClientException {
        try {
            Document doc = resolveReference(parent);
            checkPermission(doc, READ_CHILDREN);
            Document child = doc.getChild(name);
            checkPermission(child, READ);
            return readModel(child, null);
        } catch (DocumentException e) {
            throw new ClientException("Failed to get child " + name, e);
        }
    }

    public DocumentModelList getChildren(DocumentRef parent)
            throws ClientException {
        return getChildren(parent, null, READ, null, null);
    }

    public DocumentModelIterator getChildrenIterator(DocumentRef parent)
            throws ClientException {
        DocsQueryProviderDef def = new DocsQueryProviderDef(
                DocsQueryProviderDef.DefType.TYPE_CHILDREN);
        def.setParent(parent);
        return new DocumentModelIteratorImpl(this, 15, def, null, READ, null);
    }

    public DocumentModelList getChildren(DocumentRef parent, String type)
            throws ClientException {
        return getChildren(parent, type, READ, null, null);
    }

    public DocumentModelIterator getChildrenIterator(DocumentRef parent,
            String type) throws ClientException {
        DocsQueryProviderDef def = new DocsQueryProviderDef(
                DocsQueryProviderDef.DefType.TYPE_CHILDREN);
        def.setParent(parent);
        return new DocumentModelIteratorImpl(this, 15, def, type, null, null);
    }

    public DocumentModelList getChildren(DocumentRef parent, String type,
            String perm) throws ClientException {
        return getChildren(parent, type, perm, null, null);
    }

    public DocumentModelList getChildren(DocumentRef parent, String type,
            Filter filter, Sorter sorter) throws ClientException {
        return getChildren(parent, type, null, filter, sorter);
    }

    public DocumentModelList getChildren(DocumentRef parent, String type,
            String perm, Filter filter, Sorter sorter) throws ClientException {
        try {
            if (perm == null) {
                perm = READ;
            }
            Document doc = resolveReference(parent);
            checkPermission(doc, READ_CHILDREN);
            Iterator<Document> children = doc.getChildren();
            DocumentModelList docs = new DocumentModelListImpl();
            while (children.hasNext()) {
                Document child = children.next();
                if (hasPermission(child, perm)) {
                    if (child.getType() != null
                            && (type == null || type.equals(child.getType().getName()))) {
                        DocumentModel childModel = readModel(child, null);
                        if (filter == null || filter.accept(childModel)) {
                            docs.add(childModel);
                        }
                    }
                }
            }
            if (sorter != null) {
                Collections.sort(docs, sorter);
            }
            return docs;
        } catch (DocumentException e) {
            throw new ClientException("Failed to get children for "
                    + parent.toString(), e);
        }
    }

    public List<DocumentRef> getChildrenRefs(DocumentRef parentRef, String perm)
            throws ClientException {
        if (perm != null) {
            // XXX TODO
            throw new ClientException("perm != null not implemented");
        }
        try {
            Document parent = resolveReference(parentRef);
            checkPermission(parent, READ_CHILDREN);
            List<String> ids = parent.getChildrenIds();
            List<DocumentRef> refs = new ArrayList<DocumentRef>(ids.size());
            for (String id : ids) {
                refs.add(new IdRef(id));
            }
            return refs;
        } catch (DocumentException e) {
            throw new ClientException(e);
        }
    }

    /**
     * Method used internally to retrieve frames of a long result.
     */
    public DocumentModelsChunk getDocsResultChunk(DocsQueryProviderDef def,
            String type, String perm, Filter filter, final int start,
            final int max) throws ClientException {
        // convention: if count == 0 return all results to the end
        if (max < 0) {
            throw new IllegalArgumentException("invalid count=" + max);
        }
        int count = max;

        DocsQueryProviderFactory dqpFactory = new DocsQueryProviderFactory(this);
        try {
            if (perm == null) {
                perm = READ;
            }

            DocsQueryProvider dqp = dqpFactory.getDQLbyType(def);
            // Document doc = resolveReference(parent);
            // checkPermission(doc, READ_CHILDREN);
            // Iterator<Document> children = doc.getChildren(start);
            final DocumentIterator children = dqp.getDocs(start);
            DocumentModelList docs = new DocumentModelListImpl();
            int lastIndex = start;
            boolean hasMore = false;
            while (children.hasNext()) {
                lastIndex++;
                Document child = children.next();

                // 1st filter:
                if (!dqp.accept(child)) {
                    continue;
                }

                if (hasPermission(child, perm)) {
                    if (child.getType() != null
                            && (type == null || type.equals(child.getType().getName()))) {
                        DocumentModel childModel = readModel(child, null);
                        if (filter == null || filter.accept(childModel)) {
                            if (count == 0) {
                                // end of page
                                hasMore = true;
                                break;
                            }
                            count--;
                            docs.add(childModel);
                        }
                    }
                }
            }

            final long total = children.getSize();

            return new DocumentModelsChunk(docs, lastIndex - 1, hasMore, total);
        } catch (DocumentException e) {
            if (def.getParent() != null) {
                throw new ClientException("Failed to get children for "
                        + def.getParent().toString(), e);
            } else {
                throw new ClientException("Failed to get documents for query: "
                        + def.getQuery(), e);
            }
        }
    }

    public DocumentModelIterator getChildrenIterator(DocumentRef parent,
            String type, String perm, Filter filter) throws ClientException {
        DocsQueryProviderDef def = new DocsQueryProviderDef(
                DocsQueryProviderDef.DefType.TYPE_CHILDREN);
        def.setParent(parent);
        return new DocumentModelIteratorImpl(this, 15, def, type, perm, filter);
    }

    public DocumentModel getDocument(DocumentRef docRef) throws ClientException {
        try {
            Document doc = resolveReference(docRef);
            checkPermission(doc, READ);
            return readModel(doc, null);
        } catch (DocumentException e) {
            throw new ClientException("Failed to get document "
                    + docRef.toString(), e);
        }
    }

    public DocumentModel getDocument(DocumentRef docRef, String[] schemas)
            throws ClientException {
        try {
            Document doc = resolveReference(docRef);
            checkPermission(doc, READ);
            return readModel(doc, schemas);
        } catch (DocumentException e) {
            throw new ClientException("Failed to get document " + docRef, e);
        }
    }

    public DocumentModelList getDocuments(DocumentRef[] docRefs)
            throws ClientException {
        List<DocumentModel> docs = new ArrayList<DocumentModel>(docRefs.length);
        for (DocumentRef docRef : docRefs) {
            Document doc;
            try {
                doc = resolveReference(docRef);
                checkPermission(doc, READ);
            } catch (DocumentException e) {
                // no permission, or other low-level error
                continue;
            }
            docs.add(readModel(doc, null));
        }
        return new DocumentModelListImpl(docs);
    }

    public DocumentModelList getFiles(DocumentRef parent)
            throws ClientException {
        try {
            Document doc = resolveReference(parent);
            checkPermission(doc, READ_CHILDREN);
            Iterator<Document> children = doc.getChildren();
            DocumentModelList docs = new DocumentModelListImpl();
            while (children.hasNext()) {
                Document child = children.next();
                if (!child.isFolder() && hasPermission(child, READ)) {
                    docs.add(readModel(child, null));
                }
            }
            return docs;
        } catch (DocumentException e) {
            throw new ClientException("Failed to get leaf children for "
                    + parent.toString(), e);
        }
    }

    public DocumentModelIterator getFilesIterator(DocumentRef parent)
            throws ClientException {

        DocsQueryProviderDef def = new DocsQueryProviderDef(
                DocsQueryProviderDef.DefType.TYPE_CHILDREN_NON_FOLDER);
        def.setParent(parent);
        return new DocumentModelIteratorImpl(this, 15, def, null, null, null);
    }

    public DocumentModelList getFiles(DocumentRef parent, Filter filter,
            Sorter sorter) throws ClientException {
        try {
            Document doc = resolveReference(parent);
            checkPermission(doc, READ_CHILDREN);
            Iterator<Document> children = doc.getChildren();
            DocumentModelList docs = new DocumentModelListImpl();
            while (children.hasNext()) {
                Document child = children.next();
                if (!child.isFolder() && hasPermission(child, READ)) {
                    DocumentModel docModel = readModel(doc, null);
                    if (filter == null || filter.accept(docModel)) {
                        docs.add(readModel(child, null));
                    }
                }
            }
            if (sorter != null) {
                Collections.sort(docs, sorter);
            }
            return docs;
        } catch (DocumentException e) {
            throw new ClientException("Failed to get files for "
                    + parent.toString(), e);
        }
    }

    public DocumentModelList getFolders(DocumentRef parent)
            throws ClientException {
        try {
            Document doc = resolveReference(parent);
            checkPermission(doc, READ_CHILDREN);
            Iterator<Document> children = doc.getChildren();
            DocumentModelList docs = new DocumentModelListImpl();
            while (children.hasNext()) {
                Document child = children.next();
                if (child.isFolder() && hasPermission(child, READ)) {
                    docs.add(readModel(child, null));
                }
            }
            return docs;
        } catch (DocumentException e) {
            throw new ClientException("Failed to get folders " + parent, e);
        }
    }

    public DocumentModelIterator getFoldersIterator(DocumentRef parent)
            throws ClientException {
        DocsQueryProviderDef def = new DocsQueryProviderDef(
                DocsQueryProviderDef.DefType.TYPE_CHILDREN_FOLDERS);
        def.setParent(parent);
        return new DocumentModelIteratorImpl(this, 15, def, null, null, null);
    }

    public DocumentModelList getFolders(DocumentRef parent, Filter filter,
            Sorter sorter) throws ClientException {
        try {
            Document doc = resolveReference(parent);
            checkPermission(doc, READ_CHILDREN);
            Iterator<Document> children = doc.getChildren();
            DocumentModelList docs = new DocumentModelListImpl();
            while (children.hasNext()) {
                Document child = children.next();
                if (child.isFolder() && hasPermission(child, READ)) {
                    DocumentModel docModel = readModel(doc, null);
                    if (filter == null || filter.accept(docModel)) {
                        docs.add(readModel(child, null));
                    }
                }
            }
            if (sorter != null) {
                Collections.sort(docs, sorter);
            }
            return docs;
        } catch (DocumentException e) {
            throw new ClientException("Failed to get folders "
                    + parent.toString(), e);
        }
    }

    public DocumentModel getParentDocument(DocumentRef docRef)
            throws ClientException {
        try {
            Document doc = resolveReference(docRef);
            Document parentDoc = doc.getParent();
            if (parentDoc == null) {
                return null;
            }
            if (!hasPermission(parentDoc, READ)) {
                throw new DocumentSecurityException(
                        "Privilege READ is not granted to "
                                + getPrincipal().getName());
            }
            return readModel(parentDoc, null);
        } catch (DocumentException e) {
            throw new ClientException("Failed to get parent document of "
                    + docRef, e);
        }
    }

    public List<DocumentModel> getParentDocuments(final DocumentRef docRef)
            throws ClientException {

        if (null == docRef) {
            throw new IllegalArgumentException("null docRef");
        }

        final List<DocumentModel> docsList = new ArrayList<DocumentModel>();
        try {
            Document doc = resolveReference(docRef);
            String rootPath = getSession().getRootDocument().getPath();
            while (!doc.getPath().equals(rootPath)) {
                // XXX OG: shouldn't we check BROWSE and READ_PROPERTIES
                // instead?
                if (!hasPermission(doc, READ)) {
                    break;
                }
                docsList.add(readModel(doc, null));
                doc = doc.getParent();
            }
        } catch (DocumentException e) {
            throw new ClientException("Failed to get parent documents: "
                    + docRef, e);
        }
        Collections.reverse(docsList);

        return docsList;
    }

    public DocumentModel getRootDocument() throws ClientException {
        try {
            return readModel(getSession().getRootDocument(), null);
        } catch (DocumentException e) {
            throw new ClientException("Failed to get the root document", e);
        }
    }

    public boolean hasChildren(DocumentRef docRef) throws ClientException {
        try {
            // TODO: validate permission check with td
            Document doc = resolveReference(docRef);
            checkPermission(doc, BROWSE);
            return doc.hasChildren();
        } catch (DocumentException e) {
            throw new ClientException("Failed to check for children for "
                    + docRef, e);
        }
    }

    public DocumentModelList query(String query) throws ClientException {
        return query(query, null, 0, 0, false);
    }

    public DocumentModelList query(String query, int max)
            throws ClientException {
        return query(query, null, max, 0, false);
    }

    public DocumentModelList query(String query, Filter filter)
            throws ClientException {
        return query(query, filter, 0, 0, false);
    }

    public DocumentModelList query(String query, Filter filter, int max)
            throws ClientException {
        return query(query, filter, max, 0, false);
    }

    public DocumentModelList query(String query, Filter filter, long limit,
            long offset, boolean countTotal) throws ClientException {
        SecurityService securityService = getSecurityService();
        Principal principal = getPrincipal();
        try {
            Query compiledQuery = getSession().createQuery(query,
                    Query.Type.NXQL);
            if (limit != 0) {
                compiledQuery.setLimit(limit);
                compiledQuery.setOffset(offset);
            }
            QueryResult results;
            boolean postFilterPermission;
            boolean postFilterFilter;
            boolean postFilterPolicies;
            String permission = BROWSE;
            if (compiledQuery instanceof FilterableQuery) {
                postFilterPermission = false;
                postFilterPolicies = !securityService.arePoliciesExpressibleInQuery();
                postFilterFilter = filter != null
                        && !(filter instanceof FacetFilter);
                String[] principals;
                if (principal.getName().equals("system")) {
                    principals = null; // means: no security check needed
                } else {
                    principals = SecurityService.getPrincipalsToCheck(principal);
                }
                String[] permissions = securityService.getPermissionsToCheck(permission);
                QueryFilter queryFilter = new QueryFilter(principals,
                        permissions,
                        filter instanceof FacetFilter ? (FacetFilter) filter
                                : null,
                        securityService.getPoliciesQueryTransformers());
                results = ((FilterableQuery) compiledQuery).execute(
                        queryFilter, countTotal);
            } else {
                postFilterPermission = true;
                postFilterPolicies = securityService.arePoliciesRestrictingPermission(permission);
                postFilterFilter = filter != null;
                results = compiledQuery.execute(countTotal);
            }
            if (!postFilterPermission && !postFilterFilter
                    && !postFilterPolicies) {
                // the backend has done all the needed filtering
                return results.getDocumentModels();
            }
            // post-filter the results if the query couldn't do it
            final DocumentModelList docs = new DocumentModelListImpl(
                    Collections.<DocumentModel> emptyList(),
                    results.getTotalSize());
            int nbr = 0;
            for (DocumentModel model : results.getDocumentModels()) {
                if (postFilterPermission || postFilterPolicies) {
                    if (!hasPermission(model.getRef(), permission)) {
                        continue;
                    }
                }
                if (postFilterFilter) {
                    if (!filter.accept(model)) {
                        continue;
                    }
                }
                docs.add(model);
                nbr++;
                if (limit != 0 && nbr >= limit) {
                    break;
                }
            }
            return docs;
        } catch (Exception e) {
            log.error("failed to execute query", e);
            final String causeErrMsg = tryToExtractMeaningfulErrMsg(e);
            throw new ClientException(
                    "Failed to get the root document. Cause: " + causeErrMsg, e);
        }
    }

    public DocumentModelIterator queryIt(String query, Filter filter, int max)
            throws ClientException {
        DocsQueryProviderDef def = new DocsQueryProviderDef(
                DocsQueryProviderDef.DefType.TYPE_QUERY);
        def.setQuery(query);
        return new DocumentModelIteratorImpl(this, 15, def, null, BROWSE,
                filter);
    }

    /**
     * @param t
     * @return
     */
    private String tryToExtractMeaningfulErrMsg(Throwable t) {
        if (t instanceof QueryParseException) {
            return t.getMessage();
        }
        if (t.getCause() != null) {
            return tryToExtractMeaningfulErrMsg(t.getCause());
        }
        return t.getMessage();
    }

    @Deprecated
    public DocumentModelList querySimpleFts(String keywords)
            throws ClientException {
        return querySimpleFts(keywords, null);
    }

    @Deprecated
    public DocumentModelList querySimpleFts(String keywords, Filter filter)
            throws ClientException {
        try {
            // TODO this is hardcoded query : need to add support for CONTAINS
            // in NXQL
            // TODO check (repair) for keywords sanity to avoid xpath injection
            final String xpathQ = "//element(*, ecmnt:document)[jcr:contains(.,'*"
                    + keywords + "*')]";
            final Query compiledQuery = getSession().createQuery(xpathQ,
                    Query.Type.XPATH);
            final QueryResult qr = compiledQuery.execute();

            final DocumentModelList retrievedDocs = qr.getDocumentModels();

            final DocumentModelList docs = new DocumentModelListImpl();
            for (DocumentModel model : retrievedDocs) {
                if (hasPermission(model.getRef(), READ)) {
                    if (filter == null || filter.accept(model)) {
                        docs.add(model);
                    }
                }
            }

            return docs;

        } catch (Exception e) {
            log.error("failed to execute query", e);
            throw new ClientException("Failed to get the root document", e);
        }
    }

    @Deprecated
    public DocumentModelIterator querySimpleFtsIt(String query, Filter filter,
            int pageSize) throws ClientException {
        return querySimpleFtsIt(query, null, filter, pageSize);
    }

    @Deprecated
    public DocumentModelIterator querySimpleFtsIt(String query,
            String startingPath, Filter filter, int pageSize)
            throws ClientException {
        DocsQueryProviderDef def = new DocsQueryProviderDef(
                DocsQueryProviderDef.DefType.TYPE_QUERY_FTS);
        def.setQuery(query);
        def.setStartingPath(startingPath);
        return new DocumentModelIteratorImpl(this, pageSize, def, null, BROWSE,
                filter);
    }

    public void removeChildren(DocumentRef docRef) throws ClientException {
        // TODO: check req permissions with td
        try {
            Document doc = resolveReference(docRef);
            checkPermission(doc, REMOVE_CHILDREN);
            Iterator<Document> children = doc.getChildren();
            while (children.hasNext()) {
                // iterator remove method is not supported by jcr
                Document child = children.next();
                if (hasPermission(child, REMOVE)) {
                    removeNotifyOneDoc(child);
                }
            }
        } catch (DocumentException e) {
            throw new ClientException(
                    "Failed to remove children for " + docRef, e);
        }
    }

    public boolean canRemoveDocument(DocumentRef docRef) throws ClientException {
        try {
            Document doc = resolveReference(docRef);
            return canRemoveDocument(doc);
        } catch (DocumentException e) {
            throw new ClientException(e);
        }
    }

    protected boolean canRemoveDocument(Document doc) throws ClientException,
            DocumentException {
        if (doc.isVersion()) {
            // TODO a hasProxies method would be more efficient
            Collection<Document> proxies = getSession().getProxies(doc, null);
            if (!proxies.isEmpty()) {
                return false;
            }
            // find a working document to check security
            Document working;
            try {
                working = doc.getSourceDocument();
            } catch (DocumentException e) {
                working = null;
            }
            if (working != null) {
                return hasPermission(working, REMOVE);
            } else {
                // no working document, only admins can remove
                return isAdministrator();
            }
        } else {
            if (!hasPermission(doc, REMOVE)) {
                return false;
            }
            Document parent = doc.getParent();
            return parent == null || hasPermission(parent, REMOVE_CHILDREN);
        }
    }

    public void removeDocument(DocumentRef docRef) throws ClientException {
        try {
            Document doc = resolveReference(docRef);
            removeDocument(doc);
        } catch (DocumentException e) {
            throw new ClientException("Failed to fetch document " + docRef
                    + " before removal", e);
        }
    }

    protected void removeDocument(Document doc) throws ClientException {
        try {
            if (!canRemoveDocument(doc)) {
                throw new DocumentSecurityException(
                        "Permission denied: cannot remove document "
                                + doc.getUUID());
            }
            removeNotifyOneDoc(doc);

        } catch (DocumentException e) {
            try {
                throw new ClientException("Failed to remove document "
                        + doc.getUUID(), e);
            } catch (DocumentException e2) {
                log.error("Failed to remove doc", e);
                throw new ClientException("Failed to remove and "
                        + "even to get UUID " + doc.toString());
            }
        }
    }

    protected void removeNotifyOneDoc(Document doc) throws ClientException,
            DocumentException {
        // XXX notify with options if needed
        DocumentModel docModel = readModel(doc, null);
        Map<String, Serializable> options = new HashMap<String, Serializable>();
        if (docModel != null) {
            options.put("docTitle", docModel.getTitle());
        }

        // notify different events depending on wether the document is a version
        // or not
        if (!doc.isVersion()) {
            notifyEvent(DocumentEventTypes.ABOUT_TO_REMOVE, docModel, options,
                    null, null, true);
            CoreService coreService = Framework.getLocalService(CoreService.class);
            coreService.getVersionRemovalPolicy().removeVersions(getSession(),
                    doc, this);
        } else {
            notifyEvent(DocumentEventTypes.ABOUT_TO_REMOVE_VERSION, docModel, options,
                    null, null, true);
        }
        doc.remove();
        if (!doc.isVersion()) {
            notifyEvent(DocumentEventTypes.DOCUMENT_REMOVED, docModel, options,
                    null, null, false);
        } else {
            notifyEvent(DocumentEventTypes.VERSION_REMOVED, docModel, options,
                    null, null, false);
        }
    }

    /**
     * Implementation uses the fact that the lexicographic ordering of paths is
     * a refinement of the "contains" partial ordering.
     */
    public void removeDocuments(DocumentRef[] docRefs) throws ClientException {
        Document[] docs = new Document[docRefs.length];

        for (int i = 0; i < docs.length; i++) {
            try {
                docs[i] = resolveReference(docRefs[i]);
            } catch (DocumentException e) {
                throw new ClientException("Failed to resolve reference "
                        + docRefs[i], e);
            }
        }
        // TODO OPTIM: it's not guaranteed that getPath is cheap and
        // we call it a lot. Should use an object for pairs (document, path)
        // to call it just once per doc.
        Arrays.sort(docs, pathComparator);
        String[] paths = new String[docs.length];
        try {
            for (int i = 0; i < docs.length; i++) {
                paths[i] = docs[i].getPath();
            }
            String latestRemoved = null;
            for (int i = 0; i < docs.length; i++) {
                if (i == 0 || !paths[i].startsWith(latestRemoved + "/")) {
                    removeDocument(docs[i]);
                    latestRemoved = paths[i];
                }
            }
        } catch (DocumentException e) {
            throw new ClientException("Failed to get path of document", e);
        }
    }

    public void save() throws ClientException {
        try {
            final Map<String, Serializable> options = new HashMap<String, Serializable>();
            getSession().save();
            notifyEvent(DocumentEventTypes.SESSION_SAVED, null, options, null,
                    null, true);
        } catch (DocumentException e) {
            throw new ClientException("Failed to save session", e);
        }
    }

    public DocumentModel saveDocument(DocumentModel docModel)
            throws ClientException {
        try {
            if (docModel.getRef() == null) {
                throw new ClientException(String.format(
                        "cannot save document '%s' with null reference: "
                                + "document has probably not yet been created "
                                + "in the repository with "
                                + "'CoreSession.createDocument(docModel)'",
                        docModel.getTitle()));
            }
            Document doc = resolveReference(docModel.getRef());
            checkPermission(doc, WRITE_PROPERTIES);

            // add document context data to core event
            Map<String, Serializable> options = getContextMapEventInfo(docModel);

            // TODO make this configurable or put in other place
            final ScopedMap ctxData = docModel.getContextData();
            Boolean createSnapshot = (Boolean) ctxData.getScopedValue(
                    ScopeType.REQUEST,
                    VersioningDocument.CREATE_SNAPSHOT_ON_SAVE_KEY);
            DocumentModel oldDoc = null;
            if (createSnapshot != null && createSnapshot) {
                // FIXME: remove this - pass the flag as an arg or create
                // another method!!!
                save();
                // creating versions fails if documents involved are not saved
                oldDoc = createDocumentSnapshot(docModel);
                // ok, now it is consumed
                ctxData.putScopedValue(ScopeType.REQUEST,
                        VersioningDocument.CREATE_SNAPSHOT_ON_SAVE_KEY, null);
            }

            notifyEvent(DocumentEventTypes.BEFORE_DOC_UPDATE, docModel,
                    options, null, null, true);

            docModel = writeModel(doc, docModel);

            notifyEvent(DocumentEventTypes.DOCUMENT_UPDATED, docModel, options,
                    null, null, true);

            if (oldDoc != null) {
                notifyVersionChange(oldDoc, docModel, options);
            }

            return docModel;
        } catch (DocumentException e) {
            throw new ClientException("Failed to save document " + docModel, e);
        }
    }

    public boolean isDirty(DocumentRef docRef) throws ClientException {
        try {
            Document doc = resolveReference(docRef);
            return doc.isDirty();
        } catch (DocumentException e) {
            throw new ClientException("Failed to get dirty state on " + docRef,
                    e);
        }
    }

    /**
     * @deprecated instead use saveDocument with
     *             VersioningDocument.CREATE_SNAPSHOT_ON_SAVE_KEY in contextData
     */
    @Deprecated
    public DocumentModel saveDocumentAsNewVersion(DocumentModel doc)
            throws ClientException {
        createDocumentSnapshot(doc);

        // save the changed data to the current working version
        final DocumentModel savedDoc = saveDocument(doc);
        // FIXME BS: why save is done explicitely here?
        save();

        return savedDoc;
    }

    /**
     * Creates a snapshot (version) for the given DocumentModel.
     *
     * @param doc
     * @return the last version (that was just created)
     * @throws ClientException
     */
    private DocumentModel createDocumentSnapshot(DocumentModel doc)
            throws ClientException {
        if (!isDirty(doc.getRef())) {
            log.debug("Document not dirty -> avoid creating a new version");
            return null;
        }

        // Do a checkin / checkout of the edited version
        DocumentRef docRef = doc.getRef();
        VersionModel newVersion = new VersionModelImpl();
        String vlabel = generateVersionLabelFor(docRef);
        newVersion.setLabel(vlabel);

        checkIn(docRef, newVersion);
        log.debug("doc checked in " + doc.getTitle());
        checkOut(docRef);
        log.debug("doc checked out " + doc.getTitle());

        // TODO we need to make it clearer that this event is
        // about new version snapshot and not about versioning fields change
        // (i.e. major, minor version increment)
        DocumentModel oldDoc = getDocumentWithVersion(docRef, newVersion);

        return oldDoc;
    }

    public void saveDocuments(DocumentModel[] docModels) throws ClientException {
        // TODO: optimize this - avoid calling at each iteration saveDoc...
        for (DocumentModel docModel : docModels) {
            saveDocument(docModel);
        }
    }

    public DocumentModel getSourceDocument(DocumentRef docRef)
            throws ClientException {
        assert null != docRef;

        try {
            Document doc = resolveReference(docRef);
            checkPermission(doc, VERSION);
            Document headDocument = doc.getSourceDocument();
            return readModel(headDocument, null);
        } catch (DocumentException e) {
            throw new ClientException("Failed to get head document for "
                    + docRef, e);
        }
    }

    public VersionModel getLastVersion(DocumentRef docRef)
            throws ClientException {
        assert null != docRef;

        try {
            Document doc = resolveReference(docRef);
            checkPermission(doc, VERSION);

            DocumentVersion version = doc.getLastVersion();
            VersionModel versionModel = new VersionModelImpl();
            versionModel.setCreated(version.getCreated());
            versionModel.setDescription(version.getDescription());
            versionModel.setLabel(version.getLabel());
            return versionModel;
        } catch (DocumentException e) {
            throw new ClientException("Failed to get versions for " + docRef, e);
        }
    }

    public DocumentModel getLastDocumentVersion(DocumentRef docRef)
            throws ClientException {
        assert null != docRef;

        try {
            Document doc = resolveReference(docRef);
            checkPermission(doc, VERSION);

            DocumentVersion version = doc.getLastVersion();
            if (version != null) {
                return readModel(version, null);
            }
            return null;
        } catch (DocumentException e) {
            throw new ClientException("Failed to get versions for " + docRef, e);
        }
    }

    public List<DocumentRef> getVersionsRefs(DocumentRef docRef)
            throws ClientException {
        try {
            Document doc = resolveReference(docRef);
            checkPermission(doc, VERSION);
            List<String> ids = doc.getVersionsIds();
            List<DocumentRef> refs = new ArrayList<DocumentRef>(ids.size());
            for (String id : ids) {
                refs.add(new IdRef(id));
            }
            return refs;
        } catch (DocumentException e) {
            throw new ClientException(e);
        }
    }

    public List<DocumentModel> getVersions(DocumentRef docRef)
            throws ClientException {
        assert null != docRef;

        try {
            Document doc = resolveReference(docRef);
            checkPermission(doc, VERSION);
            List<DocumentModel> versions = new ArrayList<DocumentModel>();
            DocumentVersionIterator versionIterator = doc.getVersions();

            while (versionIterator.hasNext()) {
                DocumentVersion docVersion = versionIterator.nextDocumentVersion();
                if (docVersion.getLabel() == null) {
                    // discard root default version
                    continue;
                }
                if (docVersion.getType() == null) {
                    throw new IllegalStateException("FAILED TO GET VERSIONS FOR"
                            + docRef + " with path: " + doc.getPath());
                }
                DocumentModel versionModel = readModel(docVersion, null);
                versions.add(versionModel);
            }

            log.debug("Retrieved the versions of the document " + doc.getPath());

            return versions;

        } catch (DocumentException e) {
            throw new ClientException("Failed to get versions for " + docRef, e);
        }
    }

    public List<VersionModel> getVersionsForDocument(DocumentRef docRef)
            throws ClientException {
        assert null != docRef;

        try {

            Document doc = resolveReference(docRef);
            checkPermission(doc, VERSION);

            List<VersionModel> versions = new ArrayList<VersionModel>();
            DocumentVersionIterator versionIterator = doc.getVersions();

            while (versionIterator.hasNext()) {
                DocumentVersion docVersion = versionIterator.nextDocumentVersion();

                if (null == docVersion.getLabel()) {
                    // TODO: the root default version - discard
                    continue;
                }

                VersionModel versionModel = new VersionModelImpl();

                versionModel.setCreated(docVersion.getCreated());
                versionModel.setDescription(docVersion.getDescription());
                versionModel.setLabel(docVersion.getLabel());

                versions.add(versionModel);
            }

            log.debug("Retrieved the versions of the document " + doc.getPath());

            return versions;

        } catch (DocumentException e) {
            throw new ClientException("Failed to get versions for " + docRef, e);
        }

    }

    public DocumentModel restoreToVersion(DocumentRef docRef,
            VersionModel version) throws ClientException {
        assert docRef != null;
        assert version != null;

        try {
            Document doc = resolveReference(docRef);
            checkPermission(doc, WRITE_PROPERTIES);
            checkPermission(doc, VERSION);

            DocumentModel docModel = readModel(doc, null);

            // we're about to overwrite the document, make sure it's archived
            createDocumentSnapshot(docModel);

            final Map<String, Serializable> options = new HashMap<String, Serializable>();

            // FIXME: the fields are hardcoded. should be moved in versioning
            // component
            // HOW?
            final Long majorVer = doc.getLong("major_version");
            final Long minorVer = doc.getLong("minor_version");
            if (majorVer != null || minorVer != null) {
                options.put(
                        VersioningDocument.CURRENT_DOCUMENT_MAJOR_VERSION_KEY,
                        majorVer);
                options.put(
                        VersioningDocument.CURRENT_DOCUMENT_MINOR_VERSION_KEY,
                        minorVer);
            }
            // add the uuid of the version being restored
            Document docVersion = doc.getVersion(version.getLabel());
            String versionUUID = docVersion.getUUID();
            options.put(VersioningDocument.RESTORED_VERSION_UUID_KEY, versionUUID);

            notifyEvent(DocumentEventTypes.BEFORE_DOC_RESTORE, docModel,
                    options, null, null, true);
            writeModel(doc, docModel);

            doc.restore(version.getLabel());
            // restore gives us a checked in document, so do a checkout
            doc.checkOut();

            // re-read doc model after restoration
            docModel = readModel(doc, null);
            notifyEvent(DocumentEventTypes.DOCUMENT_RESTORED, docModel,
                    options, null, null, true);
            docModel = writeModel(doc, docModel);

            log.debug("Document restored to version:" + version.getLabel());
            return docModel;
        } catch (DocumentException e) {
            throw new ClientException("Failed to restore document " + docRef, e);
        }

    }

    public void checkIn(DocumentRef docRef, VersionModel version)
            throws ClientException {
        assert docRef != null;
        assert version != null;

        try {
            Document doc = resolveReference(docRef);
            // TODO: add a new permission names CHECKIN and use it instead of
            // WRITE_PROPERTIES
            checkPermission(doc, WRITE_PROPERTIES);

            DocumentModel docModel = readModel(doc, null);
            notifyEvent(DocumentEventTypes.ABOUT_TO_CHECKIN, docModel, null,
                    null, null, true);
            writeModel(doc, docModel);

            String description = version.getDescription();
            if (description != null) {
                doc.checkIn(version.getLabel(), description);
            } else {
                doc.checkIn(version.getLabel());
            }

            Document versionDocument = doc.getVersion(version.getLabel());
            DocumentModel versionModel = readModel(versionDocument, null);
            notifyEvent(DocumentEventTypes.DOCUMENT_CHECKEDIN, versionModel,
                    null, null, null, true);
            writeModel(versionDocument, versionModel);
        } catch (DocumentException e) {
            throw new ClientException("Failed to check in document " + docRef,
                    e);
        }
    }

    public void checkOut(DocumentRef docRef) throws ClientException {
        assert docRef != null;
        try {
            Document doc = resolveReference(docRef);
            // TODO: add a new permission names CHECKOUT and use it instead of
            // WRITE_PROPERTIES
            checkPermission(doc, WRITE_PROPERTIES);
            DocumentModel docModel = readModel(doc, null);
            Map<String, Serializable> options = new HashMap<String, Serializable>();
            notifyEvent(DocumentEventTypes.ABOUT_TO_CHECKOUT, docModel,
                    options, null, null, true);

            // checkout
            doc.checkOut();
            // doc was just checked out -> reset the dirty flag
            doc.setDirty(false);

            // re-read doc model
            docModel = readModel(doc, null);
            notifyEvent(DocumentEventTypes.DOCUMENT_CHECKEDOUT, docModel,
                    options, null, null, true);
        } catch (DocumentException e) {
            throw new ClientException("Failed to check out document " + docRef,
                    e);
        }
    }

    public boolean isCheckedOut(DocumentRef docRef) throws ClientException {
        assert null != docRef;

        try {
            Document doc = resolveReference(docRef);
            checkPermission(doc, BROWSE);
            return doc.isCheckedOut();
        } catch (DocumentException e) {
            throw new ClientException("Failed to check out document " + docRef,
                    e);
        }
    }

    public DocumentModel getDocumentWithVersion(DocumentRef docRef,
            VersionModel version) throws ClientException {
        assert docRef != null;
        assert version != null;

        try {
            Document doc = resolveReference(docRef);
            checkPermission(doc, READ);
            doc = doc.getVersion(version.getLabel());
            log.debug("Retrieved the version " + version.getLabel()
                    + " of the document " + doc.getPath());
            return readModel(doc, null);
        } catch (DocumentException e) {
            throw new ClientException("Failed to get version for " + docRef, e);
        }
    }

    public DocumentModel createProxy(DocumentRef parentRef, DocumentRef docRef,
            VersionModel version, boolean overwriteExistingProxy)
            throws ClientException {
        assert null != parentRef;
        assert null != docRef;
        assert null != version;

        try {
            Document doc = resolveReference(docRef);
            Document section = resolveReference(parentRef);
            checkPermission(doc, READ);
            checkPermission(section, ADD_CHILDREN);

            if (overwriteExistingProxy) {
                removeExistingProxies(doc, section);
            }

            // create the new proxy
            String vlabel = version.getLabel();
            Document proxy = getSession().createProxyForVersion(section, doc,
                    vlabel);
            log.debug("Created proxy for version " + vlabel
                    + " of the document " + doc.getPath());

            Map<String, Serializable> options = new HashMap<String, Serializable>();

            // notify for reindexing
            DocumentModel proxyModel = readModel(proxy, null);
            notifyEvent(DocumentEventTypes.DOCUMENT_PROXY_PUBLISHED,
                    proxyModel, options, null, null, true);

            // notify for document creation (proxy)
            notifyEvent(DocumentEventTypes.DOCUMENT_CREATED, proxyModel,
                    options, null, null, true);

            DocumentModel sectionModel = readModel(section, null);
            notifyEvent(DocumentEventTypes.SECTION_CONTENT_PUBLISHED,
                    sectionModel, options, null, null, true);

            return proxyModel;

        } catch (DocumentException e) {
            throw new ClientException("Failed to create proxy for doc "
                    + docRef + " , version: " + version.getLabel(), e);
        }
    }

    /**
     * Remove proxies for the same base document in the folder. doc may be a
     * normal document or a proxy.
     */
    protected void removeExistingProxies(Document doc, Document folder)
            throws DocumentException, ClientException {
        Collection<Document> otherProxies = getSession().getProxies(doc, folder);
        for (Document otherProxy : otherProxies) {
            removeNotifyOneDoc(otherProxy);
        }
    }

    public DocumentModelList getProxies(DocumentRef docRef,
            DocumentRef folderRef) throws ClientException {
        try {
            Document folder = null;
            if (folderRef != null) {
                folder = resolveReference(folderRef);
                checkPermission(folder, READ_CHILDREN);
            }
            Document doc = resolveReference(docRef);
            Collection<Document> children = getSession().getProxies(doc, folder);
            DocumentModelList docs = new DocumentModelListImpl();
            for (Document child : children) {
                if (hasPermission(child, READ)) {
                    docs.add(readModel(child, null));
                }
            }
            return docs;
        } catch (DocumentException e) {
            throw new ClientException(
                    "Failed to get children for " + folderRef, e);
        }
    }

    public String[] getProxyVersions(DocumentRef docRef, DocumentRef folderRef)
            throws ClientException {
        try {
            Document folder = resolveReference(folderRef);
            Document doc = resolveReference(docRef);
            checkPermission(folder, READ_CHILDREN);
            Collection<Document> children = getSession().getProxies(doc, folder);
            if (children.isEmpty()) {
                return null;
            }
            List<String> versions = new ArrayList<String>();
            for (Document child : children) {
                if (hasPermission(child, READ)) {
                    versions.add(((DocumentVersionProxy) child).getTargetVersion().getLabel());
                }
            }
            return versions.toArray(new String[versions.size()]);
        } catch (DocumentException e) {
            throw new ClientException("Failed to get children for "
                    + folderRef.toString(), e);
        }
    }

    public List<String> getAvailableSecurityPermissions()
            throws ClientException {
        // XXX: add security check?
        return Arrays.asList(getSecurityService().getPermissionProvider().getPermissions());
    }

    public DataModel getDataModel(DocumentRef docRef, String schema)
            throws ClientException {
        try {
            Document doc = resolveReference(docRef);
            checkPermission(doc, READ);
            Schema docSchema = doc.getType().getSchema(schema);
            assert docSchema != null;
            return DocumentModelFactory.exportSchema(
                    doc.getSession().getUserSessionId(), docRef, doc, docSchema);
        } catch (DocumentException e) {
            throw new ClientException("Failed to get data model for " + docRef
                    + ':' + schema, e);
        }
    }

    public Object getDataModelField(DocumentRef docRef, String schema,
            String field) throws ClientException {
        try {
            Document doc = resolveReference(docRef);
            if (doc != null) {
                checkPermission(doc, READ);
                Schema docSchema = doc.getType().getSchema(schema);
                if (docSchema != null) {
                    String prefix = docSchema.getNamespace().prefix;
                    if (prefix != null && prefix.length() > 0) {
                        field = prefix + ':' + field;
                    }
                    return doc.getPropertyValue(field);
                } else {
                    log.warn("Cannot find schema with name=" + schema);
                }
            } else {
                log.warn("Cannot resolve docRef=" + docRef);
            }
            return null;
        } catch (DocumentException e) {
            throw new ClientException("Failed to get data model field "
                    + schema + ':' + field, e);
        }
    }

    public Object[] getDataModelFields(DocumentRef docRef, String schema,
            String[] fields) throws ClientException {
        try {
            Document doc = resolveReference(docRef);
            checkPermission(doc, READ);
            Schema docSchema = doc.getType().getSchema(schema);
            String prefix = docSchema.getNamespace().prefix;
            if (prefix != null && prefix.length() > 0) {
                prefix += ':';
            }
            // prefix is not used for the moment
            // else {
            // prefix = null;
            // }
            Object[] values = new Object[fields.length];
            for (int i = 0; i < fields.length; i++) {
                if (prefix != null) {
                    values[i] = doc.getPropertyValue(fields[i]);
                }
            }
            return values;
        } catch (DocumentException e) {
            throw new ClientException("Failed to check out document " + docRef,
                    e);
        }
    }

    public byte[] getContentData(DocumentRef docRef, String path)
            throws ClientException {
        try {
            Document doc = resolveReference(docRef);
            checkPermission(doc, READ);
            // TODO: add in Document support for retrieving properties by their
            // path
            Path pathObj = new Path(path);
            int len = pathObj.segmentCount();
            if (len == 0) {
                throw new ClientException("Failed to get content for " + docRef
                        + ". invalid path: " + path);
            }
            Property prop = doc.getProperty(pathObj.segment(0));
            if (prop == null) {
                throw new ClientException("Failed to get content for " + docRef
                        + ". invalid path " + path);
            }
            for (int i = 1; i < len; i++) {
                String seg = pathObj.segment(i);
                prop = prop.getProperty(seg);
                if (prop == null) {
                    throw new ClientException("Failed to get content for "
                            + docRef + ". no such property " + seg);
                }
            }
            if (!prop.getType().getName().equals("content")) {
                throw new DocumentException(
                        "Invalid content node. Only nodes with type \"content\" are content nodes");
            }
            Blob blob = (Blob) prop.getValue();
            if (blob != null) {
                return blob.getByteArray();
            }
        } catch (DocumentException e) {
            throw new ClientException("Failed to get content data " + docRef, e);
        } catch (IOException e) {
            throw new ClientException("Failed to get content data " + docRef, e);
        }
        return null;
    }

    public SerializableInputStream getContentData(String key)
            throws ClientException {
        try {
            InputStream in = getSession().getDataStream(key);
            return new SerializableInputStream(in);
        } catch (Exception e) {
            throw new ClientException("Failed to get data stream for " + key, e);
        }
    }

    public String getStreamURI(String blobPropertyId) throws ClientException {
        String uri;
        try {
            InputStream in = getContentData(blobPropertyId);
            StreamManager sm = Framework.getLocalService(StreamManager.class);
            if (sm == null) {
                throw new ClientException("No Streaming Service was registered");
            }
            uri = sm.addStream(new InputStreamSource(in));
        } catch (ClientException e) {
            throw e;
        } catch (Exception e) {
            throw new ClientException("Failed to register blob stream: "
                    + blobPropertyId, e);
        }
        return uri;
    }

    public String getCurrentLifeCycleState(DocumentRef docRef)
            throws ClientException {
        String currentLifeCycleState;
        try {
            Document doc = resolveReference(docRef);

            checkPermission(doc, READ_LIFE_CYCLE);
            currentLifeCycleState = doc.getCurrentLifeCycleState();
        } catch (LifeCycleException e) {
            ClientException ce = new ClientException(
                    "Failed to get life cycle " + docRef, e);
            ce.fillInStackTrace();
            throw ce;
        } catch (DocumentException e) {
            throw new ClientException("Failed to get content data " + docRef, e);
        }
        return currentLifeCycleState;
    }

    public String getLifeCyclePolicy(DocumentRef docRef) throws ClientException {
        String lifecyclePolicy;
        try {
            Document doc = resolveReference(docRef);

            checkPermission(doc, READ_LIFE_CYCLE);
            lifecyclePolicy = doc.getLifeCyclePolicy();
        } catch (LifeCycleException e) {
            ClientException ce = new ClientException(
                    "Failed to get life cycle policy" + docRef, e);
            ce.fillInStackTrace();
            throw ce;
        } catch (DocumentException e) {
            throw new ClientException("Failed to get content data " + docRef, e);
        }
        return lifecyclePolicy;
    }

    public boolean followTransition(DocumentRef docRef, String transition)
            throws ClientException {
        boolean operationResult;
        try {
            Document doc = resolveReference(docRef);
<<<<<<< HEAD
            checkPermission(doc, WRITE_LIFE_CYCLE);
            String formerStateName = doc.getCurrentLifeCycleState();
            operationResult = doc.followTransition(transition);

            if (operationResult) {
                // Construct a map holding meta information about the event.
                Map<String, Serializable> options = new HashMap<String, Serializable>();
                options.put(LifeCycleEventTypes.OPTION_NAME_FROM,
                        formerStateName);
                options.put(LifeCycleEventTypes.OPTION_NAME_TO,
                        doc.getCurrentLifeCycleState());
                options.put(LifeCycleEventTypes.OPTION_NAME_TRANSITION,
                        transition);
                DocumentModel docModel = readModel(doc, null);
                notifyEvent(LifeCycleEventTypes.LIFECYCLE_TRANSITION_EVENT,
                        docModel, options,
                        DocumentEventCategories.EVENT_LIFE_CYCLE_CATEGORY,
                        null, true);
            }
        } catch (LifeCycleException e) {
            ClientException ce = new ClientException(
                    "Unable to follow transition <" + transition
                            + "> for document : " + docRef, e);
            ce.fillInStackTrace();
            throw ce;
=======
            try {
                checkPermission(doc, WRITE_LIFE_CYCLE);
                String formerStateName = doc.getCurrentLifeCycleState();
                operationResult = doc.followTransition(transition);

                if (operationResult) {
                    // Construct a map holding meta information about the event.
                    Map<String, Object> options = new HashMap<String, Object>();
                    options.put(LifeCycleEventTypes.OPTION_NAME_FROM,
                            formerStateName);
                    options.put(LifeCycleEventTypes.OPTION_NAME_TO,
                            doc.getCurrentLifeCycleState());
                    options.put(LifeCycleEventTypes.OPTION_NAME_TRANSITION,
                            transition);
                    options.put(CoreEventConstants.DOCUMENT, doc);
                    DocumentModel docModel = readModel(doc, null);
                    notifyEvent(LifeCycleEventTypes.LIFECYCLE_TRANSITION_EVENT,
                            docModel, options,
                            DocumentEventCategories.EVENT_LIFE_CYCLE_CATEGORY,
                            null, true);
                }
            } catch (LifeCycleException e) {
                ClientException ce = new ClientException(
                        "Unable to follow transition <" + transition
                                + "> for document : " + docRef, e);
                ce.fillInStackTrace();
                throw ce;
            }
>>>>>>> f57185dd
        } catch (DocumentException e) {
            throw new ClientException("Failed to get content data " + docRef, e);
        }
        return operationResult;
    }

    public Collection<String> getAllowedStateTransitions(DocumentRef docRef)
            throws ClientException {
        Collection<String> allowedStateTransitions;
        try {
            Document doc = resolveReference(docRef);
<<<<<<< HEAD

            checkPermission(doc, READ_LIFE_CYCLE);
            allowedStateTransitions = doc.getAllowedStateTransitions();
        } catch (LifeCycleException e) {
            ClientException ce = new ClientException(
                    "Unable to get allowed state transitions for document : "
                            + docRef, e);
            ce.fillInStackTrace();
            throw ce;
=======
            try {
                checkPermission(doc, READ_LIFE_CYCLE);
                allowedStateTransitions = doc.getAllowedStateTransitions();
            } catch (LifeCycleException e) {
                ClientException ce = new ClientException(
                        "Unable to get allowed state transitions for document : "
                                + docRef, e);
                ce.fillInStackTrace();
                throw ce;
            }
>>>>>>> f57185dd
        } catch (DocumentException e) {
            throw new ClientException("Failed to get content data " + docRef, e);
        }
        return allowedStateTransitions;
    }

    public Object[] getDataModelsField(DocumentRef[] docRefs, String schema,
            String field) throws ClientException {

        assert docRefs != null;
        assert schema != null;
        assert field != null;

        final Object[] values = new Object[docRefs.length];
        int i = 0;
        for (DocumentRef docRef : docRefs) {
            final Object value = getDataModelField(docRef, schema, field);
            values[i++] = value;
        }

        return values;
    }

    public DocumentRef[] getParentDocumentRefs(DocumentRef docRef)
            throws ClientException {

        final List<DocumentRef> docRefs = new ArrayList<DocumentRef>();
        try {
            final Document doc = resolveReference(docRef);

            Document parentDoc = doc.getParent();
            while (parentDoc != null) {
                final DocumentRef parentDocRef = new IdRef(parentDoc.getUUID());
                docRefs.add(parentDocRef);
                parentDoc = parentDoc.getParent();
            }
        } catch (DocumentException e) {
            throw new ClientException("Failed to get all parent documents: "
                    + docRef, e);
        }

        DocumentRef[] refs = new DocumentRef[docRefs.size()];

        return docRefs.toArray(refs);
    }

    public Object[] getDataModelsFieldUp(DocumentRef docRef, String schema,
            String field) throws ClientException {

        final DocumentRef[] parentRefs = getParentDocumentRefs(docRef);
        final DocumentRef[] allRefs = new DocumentRef[parentRefs.length + 1];
        allRefs[0] = docRef;
        System.arraycopy(parentRefs, 0, allRefs, 1, parentRefs.length);

        return getDataModelsField(allRefs, schema, field);
    }

    public String getLock(DocumentRef docRef) throws ClientException {
        try {
            Document doc = resolveReference(docRef);
            checkPermission(doc, READ);
            return doc.getLock();
        } catch (DocumentException e) {
            throw new ClientException("Failed to get lock info on " + docRef, e);
        }
    }

    public void setLock(DocumentRef docRef, String key) throws ClientException {
        try {
            Document doc = resolveReference(docRef);
            // TODO: add a new permission named LOCK and use it instead of
            // WRITE_PROPERTIES
            checkPermission(doc, WRITE_PROPERTIES);
            doc.setLock(key);
            DocumentModel docModel = readModel(doc, null);
            Map<String, Serializable> options = new HashMap<String, Serializable>();
            notifyEvent(DocumentEventTypes.DOCUMENT_LOCKED, docModel, options,
                    null, null, true);
        } catch (DocumentException e) {
            throw new ClientException("Failed to set lock on " + docRef, e);
        }
    }

    public String unlock(DocumentRef docRef) throws ClientException {
        try {
            Document doc = resolveReference(docRef);
            if (!doc.isLocked()) {
                return null;
            }
            String[] lockDetails = doc.getLock().split(":");
            if (lockDetails == null) {
                return null;
            }
            String username = getPrincipal().getName();

            if (hasPermission(docRef, UNLOCK)
                    || lockDetails[0].equals(username)) {
                String lockKey = doc.unlock();
                DocumentModel docModel = readModel(doc, null);
                Map<String, Serializable> options = new HashMap<String, Serializable>();
                notifyEvent(DocumentEventTypes.DOCUMENT_UNLOCKED, docModel,
                        options, null, null, true);
                return lockKey;
            }
            throw new ClientException(
                    "The caller has no privileges to unlock the document");
        } catch (DocumentException e) {
            throw new ClientException("Failed to set lock on " + docRef, e);
        }
    }

    protected boolean isAdministrator() {
        Principal principal = getPrincipal();
        if (SecurityConstants.ADMINISTRATOR.equals(principal.getName())) {
            return true;
        }
        if (principal instanceof NuxeoPrincipal) {
            return ((NuxeoPrincipal) principal).isAdministrator();
        }
        return false;
    }

    public void applyDefaultPermissions(String userOrGroupName)
            throws ClientException {
        if (null == userOrGroupName) {
            throw new ClientException("Null parameters received.");
        }
        if (!isAdministrator()) {
            throw new DocumentSecurityException(
                    "You need to be an Administrator to do this.");
        }
        DocumentModel rootDocument = getRootDocument();
        ACP acp = new ACPImpl();

        UserEntry userEntry = new UserEntryImpl(userOrGroupName);
        userEntry.addPrivilege(SecurityConstants.READ, true, false);

        acp.setRules(new UserEntry[] { userEntry });

        setACP(rootDocument.getRef(), acp, false);
    }

    public void destroy() {
        log.debug("Destroying core session ...");
        try {
            disconnect();
        } catch (Exception e) {
            log.error("Failed to destroy core session", e);
        }
    }

    public DocumentModel publishDocument(DocumentModel docToPublish,
            DocumentModel section) throws ClientException {
        return publishDocument(docToPublish, section, true);
    }

    public DocumentModel publishDocument(DocumentModel docToPublish,
            DocumentModel section, boolean overwriteExistingProxy)
            throws ClientException {

        DocumentRef docRef = docToPublish.getRef();
        DocumentRef sectionRef = section.getRef();
        if (docToPublish.isProxy()) {
            try {
                Document doc = resolveReference(docRef);
                Document sec = resolveReference(sectionRef);
                checkPermission(doc, READ);
                checkPermission(sec, ADD_CHILDREN);

                if (overwriteExistingProxy) {
                    removeExistingProxies(doc, sec);
                }

                // publishing a proxy is just a copy
                // TODO copy also copies security. just recreate a proxy
                DocumentModel newDocument = copy(docRef, sectionRef,
                        docToPublish.getName());

                Map<String, Serializable> options = new HashMap<String, Serializable>();
                notifyEvent(DocumentEventTypes.DOCUMENT_PROXY_PUBLISHED,
                        newDocument, options, null, null, true);

                notifyEvent(DocumentEventTypes.SECTION_CONTENT_PUBLISHED,
                        section, options, null, null, true);

                return newDocument;
            } catch (DocumentException e) {
                throw new ClientException(e);
            }
        } else {
            // prepare document for creating snapshot
            docToPublish.putContextData(
                    VersioningDocument.CREATE_SNAPSHOT_ON_SAVE_KEY, true);
            // snapshot the document
            createDocumentSnapshot(docToPublish);
            VersionModel version = getLastVersion(docRef);
            DocumentModel newProxy = createProxy(sectionRef, docRef, version,
                    overwriteExistingProxy);
            return newProxy;
        }
    }

    public VersionModel isPublished(DocumentModel document,
            DocumentModel section) {
        // FIXME: this is very useful API
        return null;
    }

    public String getSuperParentType(DocumentModel doc) throws ClientException {
        DocumentModel superSpace = getSuperSpace(doc);
        if (superSpace == null) {
            return null;
        } else {
            return superSpace.getType();
        }
    }

    public DocumentModel getSuperSpace(DocumentModel doc)
            throws ClientException {
        if (doc == null) {
            throw new ClientException("getSuperSpace: document is null");
        }
        if (doc.hasFacet("SuperSpace")) {
            return doc;
        } else {

            DocumentModel parent = getDirectAccessibleParent(doc.getRef());
            if (parent == null || "/".equals(parent.getPathAsString())) {
                // return Root instead of null
                return getRootDocument();
            } else {
                return getSuperSpace(parent);
            }
        }
    }

    // walk the tree up until a accessible doc is found
    private DocumentModel getDirectAccessibleParent(DocumentRef docRef)
            throws ClientException {
        try {
            Document doc = resolveReference(docRef);
            Document parentDoc = doc.getParent();
            if (parentDoc == null) {
                return readModel(doc, null);
            }
            if (!hasPermission(parentDoc, READ)) {
                String parentPath = parentDoc.getPath();
                if ("/".equals(parentPath)) {
                    return getRootDocument();
                } else {
                    // try on parent
                    return getDirectAccessibleParent(new PathRef(
                            parentDoc.getPath()));
                }
            }
            return readModel(parentDoc, null);
        } catch (DocumentException e) {
            throw new ClientException(e);
        }
    }

    public List<SecuritySummaryEntry> getSecuritySummary(
            DocumentModel docModel, Boolean includeParents)
            throws ClientException {
        if (docModel == null) {
            docModel = getRootDocument();
        }
        Document doc;
        try {
            doc = resolveReference(docModel.getRef());

        } catch (DocumentException e) {
            throw new ClientException("Failed to get document "
                    + docModel.getRef().toString(), e);
        }

        return getSecurityService().getSecuritySummary(doc, includeParents);
    }

    public String getRepositoryName() {
        return repositoryName;
    }

    public <T extends Serializable> T getDocumentSystemProp(DocumentRef ref,
            String systemProperty, Class<T> type) throws ClientException,
            DocumentException {

        Document doc;
        try {
            doc = resolveReference(ref);
        } catch (DocumentException e) {
            throw new ClientException("Failed to get document " + ref, e);
        }

        return doc.getSystemProp(systemProperty, type);
    }

    public <T extends Serializable> void setDocumentSystemProp(DocumentRef ref,
            String systemProperty, T value) throws ClientException,
            DocumentException {

        Document doc;
        try {
            doc = resolveReference(ref);
        } catch (DocumentException e) {
            throw new ClientException("Failed to get document " + ref, e);
        }

        doc.setSystemProp(systemProperty, value);
        // FIXME BS: why this save() is done explicitely here?
        // AT: because this is ******* code used by versioning, save should
        // be moved there.
        save();
    }

    public void orderBefore(DocumentRef parent, String src, String dest)
            throws ClientException {
        try {
            if ((src == null) || (src.equals(dest))) {
                return;
            }
            Document doc = resolveReference(parent);
            doc.orderBefore(src, dest);
            Map<String, Serializable> options = new HashMap<String, Serializable>();

            // send event on container passing the reordered child as parameter
            DocumentModel docModel = readModel(doc, null);
            String comment = src;
            options.put(CoreEventConstants.REORDERED_CHILD, src);
            notifyEvent(DocumentEventTypes.DOCUMENT_CHILDREN_ORDER_CHANGED,
                    docModel, options, null, comment, true);

        } catch (DocumentException e) {
            throw new ClientException("Failed to resolve documents: " + src
                    + ", " + dest, e);
        }
    }

    public <T> T run(Operation<T> op) throws ClientException {
        return run(op, null);
    }

    public <T> T run(Operation<T> op, ProgressMonitor monitor)
            throws ClientException {
        // double s = System.currentTimeMillis();
        T result = op.run(this, this, monitor);
        // System.out.println(">>>>> OPERATION "+op.getName()+" took: "+
        // ((System.currentTimeMillis()-s)/1000));
        Status status = op.getStatus();
        if (status.isOk()) {
            return result;
        } else {
            Throwable t = status.getException();
            if (t != null) {
                if (t instanceof ClientException) {
                    throw (ClientException) t;
                } else {
                    throw new ClientException(status.getMessage(), t);
                }
            } else {
                String msg = status.getMessage();
                if (msg == null) {
                    msg = "Unknown Error";
                }
                throw new ClientException(msg);
            }
        }
    }

    public void startOperation(Operation<?> operation) {
        //TODO rework operations
//        CoreEventListenerService service = NXCore.getCoreEventListenerService();
//        service.fireOperationStarted(operation);
    }

    public void endOperation(Operation<?> operation) {
        //TODO rework operations
//        CoreEventListenerService service = NXCore.getCoreEventListenerService();
//        service.fireOperationTerminated(operation);
    }

    public Object[] refreshDocument(DocumentRef ref, int refreshFlags,
            String[] schemas) throws ClientException {
        Object[] result = new Object[6];

        try {

            Document doc = resolveReference(ref);
            if (doc == null) {
                throw new ClientException("No Such Document: " + ref);
            }

            boolean readPermChecked = false;
            if ((refreshFlags & DocumentModel.REFRESH_PREFETCH) != 0) {
                if (!readPermChecked) {
                    checkPermission(doc, READ);
                    readPermChecked = true;
                }
                PrefetchInfo info = doc.getType().getPrefetchInfo();
                if (info != null) {
                    Schema[] pschemas = info.getSchemas();
                    if (pschemas != null) {
                        // TODO: this should be returned as document parts of
                        // the document
                    }
                    Field[] fields = info.getFields();
                    if (fields != null) {
                        Map<String, Serializable> prefetch = new HashMap<String, Serializable>();
                        // TODO : should use documentpartreader
                        for (Field field : fields) {
                            Object value = doc.getPropertyValue(field.getName().getPrefixedName());
                            prefetch.put(field.getDeclaringType().getName()
                                    + '.' + field.getName().getLocalName(),
                                    value == null ? Null.VALUE
                                            : (Serializable) value);
                        }
                        result[0] = prefetch;
                    }
                }
            }

            if ((refreshFlags & DocumentModel.REFRESH_LOCK) != 0) {
                if (!readPermChecked) {
                    checkPermission(doc, READ);
                    readPermChecked = true;
                }
                result[1] = doc.getLock();
            }

            if ((refreshFlags & DocumentModel.REFRESH_LIFE_CYCLE) != 0) {
                checkPermission(doc, READ_LIFE_CYCLE);
                result[2] = doc.getCurrentLifeCycleState();
                result[3] = doc.getLifeCyclePolicy();
            }

            if ((refreshFlags & DocumentModel.REFRESH_ACP) != 0) {
                checkPermission(doc, READ_SECURITY);
                result[4] = getSession().getSecurityManager().getMergedACP(doc);
            }

            if ((refreshFlags & (DocumentModel.REFRESH_CONTENT)) != 0) {
                if (!readPermChecked) {
                    checkPermission(doc, READ);
                    readPermChecked = true;
                }
                if (schemas == null) {
                    schemas = doc.getType().getSchemaNames();
                }
                DocumentType type = doc.getType();
                DocumentPart[] parts = new DocumentPart[schemas.length];
                for (int i = 0; i < schemas.length; i++) {
                    DocumentPart part = new DocumentPartImpl(
                            type.getSchema(schemas[i]));
                    doc.readDocumentPart(part);
                    parts[i] = part;
                }
                result[5] = parts;
            }

        } catch (ClientException e) {
            throw e;
        } catch (Exception e) {
            throw new ClientException("Failed to get refresh data", e);
        }
        return result;

    }

}<|MERGE_RESOLUTION|>--- conflicted
+++ resolved
@@ -2302,7 +2302,6 @@
         boolean operationResult;
         try {
             Document doc = resolveReference(docRef);
-<<<<<<< HEAD
             checkPermission(doc, WRITE_LIFE_CYCLE);
             String formerStateName = doc.getCurrentLifeCycleState();
             operationResult = doc.followTransition(transition);
@@ -2328,36 +2327,6 @@
                             + "> for document : " + docRef, e);
             ce.fillInStackTrace();
             throw ce;
-=======
-            try {
-                checkPermission(doc, WRITE_LIFE_CYCLE);
-                String formerStateName = doc.getCurrentLifeCycleState();
-                operationResult = doc.followTransition(transition);
-
-                if (operationResult) {
-                    // Construct a map holding meta information about the event.
-                    Map<String, Object> options = new HashMap<String, Object>();
-                    options.put(LifeCycleEventTypes.OPTION_NAME_FROM,
-                            formerStateName);
-                    options.put(LifeCycleEventTypes.OPTION_NAME_TO,
-                            doc.getCurrentLifeCycleState());
-                    options.put(LifeCycleEventTypes.OPTION_NAME_TRANSITION,
-                            transition);
-                    options.put(CoreEventConstants.DOCUMENT, doc);
-                    DocumentModel docModel = readModel(doc, null);
-                    notifyEvent(LifeCycleEventTypes.LIFECYCLE_TRANSITION_EVENT,
-                            docModel, options,
-                            DocumentEventCategories.EVENT_LIFE_CYCLE_CATEGORY,
-                            null, true);
-                }
-            } catch (LifeCycleException e) {
-                ClientException ce = new ClientException(
-                        "Unable to follow transition <" + transition
-                                + "> for document : " + docRef, e);
-                ce.fillInStackTrace();
-                throw ce;
-            }
->>>>>>> f57185dd
         } catch (DocumentException e) {
             throw new ClientException("Failed to get content data " + docRef, e);
         }
@@ -2369,7 +2338,6 @@
         Collection<String> allowedStateTransitions;
         try {
             Document doc = resolveReference(docRef);
-<<<<<<< HEAD
 
             checkPermission(doc, READ_LIFE_CYCLE);
             allowedStateTransitions = doc.getAllowedStateTransitions();
@@ -2379,18 +2347,6 @@
                             + docRef, e);
             ce.fillInStackTrace();
             throw ce;
-=======
-            try {
-                checkPermission(doc, READ_LIFE_CYCLE);
-                allowedStateTransitions = doc.getAllowedStateTransitions();
-            } catch (LifeCycleException e) {
-                ClientException ce = new ClientException(
-                        "Unable to get allowed state transitions for document : "
-                                + docRef, e);
-                ce.fillInStackTrace();
-                throw ce;
-            }
->>>>>>> f57185dd
         } catch (DocumentException e) {
             throw new ClientException("Failed to get content data " + docRef, e);
         }
